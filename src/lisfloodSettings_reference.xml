<!--
  ######################################################################

  ##       ####  ######  ######## ##        #######   #######  ########
  ##        ##  ##    ## ##       ##       ##     ## ##     ## ##     ##
  ##        ##  ##       ##       ##       ##     ## ##     ## ##     ##
  ##        ##   ######  ######   ##       ##     ## ##     ## ##     ##
  ##        ##        ## ##       ##       ##     ## ##     ## ##     ##
  ##        ##  ##    ## ##       ##       ##     ## ##     ## ##     ##
  ######## ####  ######  ##       ########  #######   #######  ########

  ######################################################################

TEMPLATE SETTINGS FILE Authors JvdK, PB

TIPS:
You can use builtin path variables in this template and reference to other paths in a relative way:
  - SettingsPath: Path to the settings file
  - SettingsDir: alias for SettingsPath
  - ProjectPath: path to project root dir
  - ProjectDir: alias for ProjectPath
  ex: <textvar name="PathRoot" value="$(SettingsPath)/../../myrootfolder">
-->


<lfsettings>

<lfoptions>
#-----------------------------------------------------------
# modelling and reporting options
#-----------------------------------------------------------
    <setoption choice="0" name="TemperatureInKelvin"/>
    <setoption choice="1" name="gridSizeUserDefined"/>

    # options to turn hydrological modules on/off
    <setoption choice="0" name="groundwaterSmooth"/>

    <setoption choice="1" name="wateruse"/>
    <setoption choice="1" name="TransientWaterDemandChange" />
    <setoption choice="0" name="useWaterDemandAveYear" />
    <setoption choice="1" name="wateruseRegion"/>

    <setoption choice="0" name="cropsEPIC"/>
    <setoption choice="1" name="drainedIrrigation"/>
    <setoption choice="1" name="riceIrrigation"/>
    <setoption choice="1" name="openwaterevapo"/>
    <setoption choice="1" name="simulateLakes"/>
    <setoption choice="1" name="simulateReservoirs"/>

    <setoption choice="1" name="SplitRouting"/>

    # use inflow data
    <setoption choice="0" name="inflow"/>

    # option to compute indicators
    <setoption choice="0" name="indicator"/>

    # option to initialize Lisflood
    <setoption choice="0" name="InitLisflood"/>
    <setoption choice="0" name="InitLisfloodwithoutsplit"/>

    # option to read/write NetCDF
    <setoption choice="1"  name="readNetcdfStack"/>
    <setoption choice="1"  name="writeNetcdfStack"/>
    <setoption choice="1"  name="writeNetcdf"/>


    #-----------------------------------------------------------
    # report time series
    #-----------------------------------------------------------
    # report discharge TS
    <setoption choice="1" name="repDischargeTs"/>

    # report gauges and sites
    <setoption choice="0" name="repStateSites"/>
    <setoption choice="0" name="repRateSites"/>
    <setoption choice="1" name="repStateUpsGauges"/>
    <setoption choice="1" name="repRateUpsGauges"/>
    <setoption choice="1" name="repMeteoUpsGauges"/>

    # report reservoirs and lakes
    <setoption choice="1" name="repsimulateLakes"/>
    <setoption choice="1" name="repsimulateReservoirs"/>

    #-----------------------------------------------------------
    # report maps
    #-----------------------------------------------------------
    # report state maps
    <setoption choice="1" name="repStateMaps"/>

    # report end maps
    <setoption choice="0" name="repEndMaps"/>

    # report maps
    <setoption choice="1" name="repDischargeMaps"/>
    <setoption choice="1" name="repSurfaceRunoffMaps"/>
    <setoption choice="1" name="repTotalRunoffMaps"/>
    <setoption choice="1" name="repPrefFlowMaps"/>
    <setoption choice="1" name="repTaMaps"/>
    <setoption choice="1" name="repRainMaps"/>
    <setoption choice="1" name="repSnowMaps"/>
    <setoption choice="1" name="repSnowCoverMaps"/>
    <setoption choice="1" name="repSnowMeltMaps"/>
    <setoption choice="1" name="repThetaMaps"/>
    <setoption choice="1" name="repThetaForestMaps"/>
    <setoption choice="1" name="repLZMaps"/>
    <setoption choice="1" name="repUZMaps"/>
    <setoption choice="1" name="repGwPercUZLZMaps"/>
    <setoption choice="1" name="repPercolationMaps"/>
    <setoption choice="1" name="repRWS"/>
    <setoption choice="1"  name="repPFMaps"/>

    <setoption choice="1" name="repTotalAbs"/>
    <setoption choice="1" name="repTotalWUse"/>
    <setoption choice="1" name="repWIndex"/>

</lfoptions>

<lfuser>

<group>
<comment>
**************************************************************
netCDF parameters
**************************************************************

!-- Optimization of netCDF I/O through chunking and caching.

The option "NetCDFTimeChunks" may take the following values:
    - "-1"                         : Load everything upfront
    - "[positive integer number]"  : Chunk size defined by user
    - "auto"                       : Let xarray to decide
</comment>
<textvar name="NetCDFTimeChunks" value="-1"/>

<comment>
<<<<<<< HEAD
=======

>>>>>>> b3c3ba38
The option "MapsCaching" may take the following values:
    - "True"   : Cache maps during execution
    - "False"  : No caching
</comment>
<textvar name="MapsCaching" value="False"/>

<comment>

<<<<<<< HEAD
<comment>
=======
>>>>>>> b3c3ba38
The option "OutputMapsChunks" may take the following values:
    - "[positive integer number]"  : Dump outputs to disk every X steps (default 1) 
</comment>
<textvar name="OutputMapsChunks" value="1"/>

<comment>
<<<<<<< HEAD
The option "OutputMapsDataType" sets the output data type and may take the following values:
    - "float64"
    - "float32"
</comment>
<textvar name="OutputMapsDataType" value="float64"/>

<comment>
=======
>>>>>>> b3c3ba38
**************************************************************
PARALLELIZED KINEMATIC ROUTING
**************************************************************
</comment>

!-- Parallelisation of the kinematic wave routing (via openMP multi-threading).
The option "numCPUs_parallelKinematicWave" may take the following values:
    - "0"           : auto-detection of the machine/node's number of CPUs (all CPUs are used minus 1)
		                (do not set it if other simulations are running on the same machine/node)
    - "1"           : serial execution (not parallel)
    - "2", "3", ... : manual setting of the number of parallel threads.
                      (if exceeding the number of CPUs, the option is set to "0") -->
<textvar name="numCPUs_parallelKinematicWave" value="30"/>

<comment>
**************************************************************
PARALLELISATION WITH NUMBA (USED IN SOILLOOP)
**************************************************************
</comment>

!-- Parallelisation of using Numba runtime compiled library .
The option "numCPUs_parallelNumba" may take the following values:
    - "0"           : set to NUMBA_NUM_THREADS Environment Variable 
                      (if NUMBA_NUM_THREADS is not set, will take the number of CPU cores determined by python's multiprocessing.cpu_count())
    - "1"           : serial execution (not parallel)
    - "2", "3", ... : manual setting of the number of parallel threads.
                      (if exceeding NUMBA_NUM_THREADS, the value is set to NUMBA_NUM_THREADS) -->
<textvar name="numCPUs_parallelNumba" value="0"/>

<comment>
**************************************************************
AREA AND OUTLETS
**************************************************************
</comment>

<textvar name="proj4_params" value="+proj=laea +lat_0=52 +lon_0=10 +x_0=4321000 +y_0=3210000 +ellps=GRS80 +units=m +no_defs">
<comment>
This is necessary when using projected coordinates (x,y)
</comment>
</textvar>

<textvar name="PathRoot" value="/XXXX/staticMaps/">
<comment>
    /perm/mo/mocm/proj/efas/xdom/data/staticData/lisflood
Root directory (tables and parameters)
</comment>
</textvar>

<textvar name="MaskMap" value="/XXXX/areawithdeadsea.map">
<comment>
    /perm/mo/mocm/proj/efas/hprot/staticMaps/areawithdeadsea.map
    /perm/mo/mocm/proj/efas/hprot/staticMaps/work/DrinaMask.map
    /sbsDrina/DrinaMask.map
    /perm/mo/mocm/proj/efas/xdom/data/staticData/lisflood/area
    /perm/mo/mocm/proj/efas/hprot/staticMaps/areawithdeadsea.map
    /perm/mo/mocm/proj/efas/hprot/sbs/pontelagoscuro_sbs.map
70 40 0.1 -8.6 43.3  # Douro
30 30 0.1 6.0 52.0
Clone map
col row cellsize xupleft yupleft
300 200 0.1 -15 25   -> Niger
3600 1500 0.1 -180 90 -> World
$(PathRoot)\areamaps\areaEurope.map
$(PathRoot)\areamaps\AreaPo.map
or  pcraster maps or netcdf maps
e.g.
Rhine areaLobith.map
Niger areaLokoja.map
Po areaPo.map
Danube areaDanube.map
Sava areaSava.map
</comment>
</textvar>

<textvar name="Gauges" value="$(PathMaps)/outlets.nc">
<comment>
    4447500 2422500 Pontelagoscuro
    4227500 2437500 Isola 
    /perm/mo/mocm/proj/efas/hprot/staticMaps/work/pontelagoscuro.nc
    /perm/mo/mocm/proj/efas/hprot/staticMaps/ec_outlets.nc
    /perm/mo/mocm/proj/efas/xdom/data/staticData/lisflood/outlets.nc"
-7.85 41.15 -7.75 41.15 -7.35 41.15 -7.25 41.15 -7.15 41.15 -7.05 41.15 -5.85 41.75  # Duoro
6.15 51.85
12.25 44.95 9.95 45.15 # Po
Nominal map with gauge locations (i.e cells for which simulated discharge
is written to file(1,2,3 etc)
lat lon (lat2 lon2 ...)
or  pcraster maps or netcdf maps
./mapsNetcdf/maps/outlets_World.map
$(PathMaps)/outlets.map
e.g.
Lobith/Rhine 6.15 51.85
Bratislava/Danube 17.15 48.15
Niger/Lokoja 6.75 7.85 0.45 15.65
</comment>
</textvar>

<textvar name="netCDFtemplate" value="$(PathMaps)/elvstd.nc">
<comment>
netcdf template used to copy metadata information for writing netcdf
$(PathEvapo)/$(PrefixE0)
</comment>
</textvar>

<textvar name="Latitude" value="$(PathMaps)/lat.map">
<comment>
latitude map to be used for snow/ice modelling
</comment>
</textvar>


<comment>
**************************************************************
TIME-RELATED CONSTANTS
**************************************************************
</comment>

<textvar name="CalendarConvention" value="proleptic_gregorian">
<comment>
Calendar convention
</comment>
</textvar>

<textvar name="CalendarDayStart" value="02/01/1990 06:00">
<comment>
Reference day and time
</comment>
</textvar>

<textvar name="DtSec" value="21600">
<comment>
timestep [seconds]
</comment>
</textvar>

<textvar name="DtSecChannel" value="3600">
<comment>
17280 5 times subrouting
21600 4 times
Sub time step used for kinematic wave channel routing [seconds]
Within the model,the smallest out of DtSecChannel and DtSec is used
</comment>
</textvar>

<textvar name="StepStart" value="01/01/1996 12:00">
<comment>
Number of first time step in simulation
</comment>
</textvar>

<textvar name="StepEnd" value="01/01/2001 06:00">
<comment>
Number of last time step in simulation
</comment>
</textvar>

<textvar name="ReportSteps" value="1..999999">
<comment>
    1..9999
Time steps at which to write model state maps (i.e. only
those maps that would be needed to define initial conditions
for succeeding model run)

</comment>
</textvar>

</group>



<group>
<comment>
**************************************************************
MONTE CARLO, KALMAN FILTER
**************************************************************
</comment>

<textvar name="EnsMembers" value="2">
<comment>
Number of sample to use in MonteCarlo simulations
</comment>
</textvar>

<textvar name="nrCores" value="2">
<comment>
Number of cores of the computer to use in MonteCarlo simulations
This only works with Linux, if set to 1 no forking will be used
</comment>
</textvar>

<textvar name="FilterSteps" value="10">
<comment>

Time steps at which to write model state maps (i.e. only
those maps that would be needed to define initial conditions
for succeeding model run)


</comment>
</textvar>

</group>




<group>


<comment>
**************************************************************
CALIBRATION PARAMETERS
with .nc format: than working with smaller sub-areas is possible
**************************************************************
</comment>
<textvar name="UpperZoneTimeConstant" value="$(PathParams)/params_UpperZoneTimeConstant">
<comment>
default: 10
$(PathParams)/params_UpperZoneTimeConstant.nc
Time constant for water in upper zone [days]
This is the average time a water 'particle' remains in the reservoir
if we had a stationary system (average inflow=average outflow)
</comment>
</textvar>

<textvar name="LowerZoneTimeConstant" value="$(PathParams)/params_LowerZoneTimeConstant">
<comment>
default: 100
$(PathParams)/params_LowerZoneTimeConstant.nc
Time constant for water in lower zone [days]
This is the average time a water 'particle' remains in the reservoir
if we had a stationary system (average inflow=average outflow)
</comment>
</textvar>

<textvar name="GwPercValue" value="$(PathParams)/params_GwPercValue">
<comment>
default: 0.5
$(PathParams)/params_GwPercValue.nc
Maximum rate of percolation going from the Upper to the Lower
response box [mm/day]
</comment>
</textvar>

<textvar name="GwLoss" value="$(PathParams)/params_GwLoss">
<comment>
default: 0.0
$(PathParams)/params_GwLoss.nc
Maximum percolation rate from the lower groundwater zone [mm/days]. GWLoss 
it’s lost beyond the catchment boundaries or to deep groundwater systems.
A value of 0 (closed lower boundary) is recommended as a starting value.
</comment>
</textvar>

<textvar name="LZThreshold" value="$(PathParams)/params_LZThreshold.nc">
<comment>
threshold value [mm] of the water storage in the lower groundwater zone. 
If the water storage in the lower groundwater zone  decreases below LZThreshold,
the flow from the lower zone to the nearby rivers (base-flow) stops.
</comment>
</textvar>

<textvar name="b_Xinanjiang" value="$(PathParams)/params_b_Xinanjiang">
<comment>
default: 0.7 [-]
$(PathParams)/params_b_Xinanjiang.nc
Power in Xinanjiang distribution function [-]
</comment>
</textvar>

<textvar name="PowerPrefFlow" value="$(PathParams)/params_PowerPrefFlow">
<comment>
default: 3.5 [-]
$(PathParams)/params_PowerPrefFlow.nc
Power that controls increase of proportion of preferential
flow with increased soil moisture storage [-]
</comment>
</textvar>

<textvar name="CalChanMan" value="$(PathParams)/params_CalChanMan1">
<comment>
default: 2.0 [-]
$(PathParams)/params_CalChanMan1.nc
Multiplier [-] applied to Channel Manning's n 
</comment>
</textvar>

<textvar name="SnowMeltCoef" value="$(PathParams)/params_SnowMeltCoef">
<comment>
default: 4.0 [mm C-1 day-1]
$(PathParams)/params_SnowMeltCoef.nc
SRM: 0.45 cm C-1 day-1 ( = 4.50 mm C-1 day-1), Kwadijk: 18 mm C-1 month-1 (= 0.59 mm C-1 day-1)
See also Martinec et al., 1998.
</comment>
</textvar>

<textvar name="CalChanMan2" value="$(PathParams)/params_CalChanMan2">
<comment>
default: 3.0 [-]
$(PathParams)/params_CalChanMan2.nc
Multiplier [-] applied to Channel Manning's n for second line of routing
</comment>
</textvar>

<textvar name="LakeMultiplier" value="$(PathParams)/params_LakeMultiplier">
<comment>
default: 1.0 [-]
$(PathParams)/params_LakeMultiplier.nc
Multiplier applied to the lake parameter A
</comment>
</textvar>

<textvar name="adjust_Normal_Flood" value="$(PathParams)/params_adjust_Normal_Flood">
<comment>
default: 0.8 [-]
$(PathParams)/params_adjust_Normal_Flood.nc
adjusting the balance between normal and flood storage
big values (= closer to 1.0 = close to flood) results in keeping the outflow longer at rnormq
Range 0.01 - 0.99
</comment>
</textvar>

<textvar name="ReservoirRnormqMult" value="$(PathParams)/params_ReservoirRnormqMult">
<comment>
default: 1.0 [-]
$(PathParams)/params_ReservoirRnormqMult.nc
Reservoir rnormq (normal outflow)
fraction of the value in table rnormq.txt range: 0.5 - 2
</comment>
</textvar>

<textvar name="AvWaterRateThreshold" value="5.0">
<comment>
default: 5.0 [mm/day] (not included in calibration)
Critical amount of available water (expressed in [mm/day]!), above which 'Days Since Last Rain' parameter is
set to 1
</comment>
</textvar>

<textvar name="QSplitMult" value="$(PathParams)/params_QSplitMult">
<comment>
PBchange
Multiplier applied to average Q to split into a second line of routing
THIS NEEDS TO BE AMENDED BY ADDING THE RIGHT PATH TO $(PathParams)
</comment>
</textvar>

<textvar name="ChanBottomWMult" value="1.0">
<comment>
PBchange
Multiplier applied to ChanBottomWidth
</comment>
</textvar>

<textvar name="ChanDepthTMult" value="1.0">
<comment>
Multiplier [] applied to ChanDepthThreshold
</comment>
</textvar>

<textvar name="ChanSMult" value="1.0">
<comment>
Multiplier []  applied to ChanSdXdY
</comment>
</textvar>
</group>

<group>

<comment>
**************************************************************
FILE PATHS
**************************************************************
</comment>

<textvar name="PathOut" value="outputs/">
<comment>
Output path (org=$(PathRoot)/out)
</comment>
</textvar>

<textvar name="PathInit" value="init/">
<comment>
Path of the initial value maps e.g. lzavin.map (org=$(PathRoot)/outPo)
</comment>
</textvar>

<textvar name="PathMaps" value="/XXXX/staticMaps/">
<comment>
    Static maps path
    /perm/mo/mocm/proj/efas/xdom/data/staticData/lisflood
Maps path
</comment>
</textvar>

<textvar name="PathInflow" value="inflow/">
<comment>
Inflow path
</comment>
</textvar>

<textvar name="PathParams" value="$(PathRoot)/parameters">
<comment>
Calibration parameter path
</comment>
</textvar>

<textvar name="PathTables" value="$(PathRoot)/tables">
<comment>
Tables path
</comment>
</textvar>

<textvar name="PathMapsTables" value="$(PathRoot)/table2map">
<comment>
Maps instead of tables path
</comment>
</textvar>

<textvar name="PathSoilHyd" value="$(PathRoot)/soilhyd">
<comment>
Maps instead of tables for soil hydraulics path
</comment>
</textvar>

<textvar name="PathMapsLandUseChange" value="$(PathRoot)/landuse_c">
<comment>
Maps for transient land use changes every 5 years
</comment>
</textvar>

<textvar name="PathMapsLanduse" value="$(PathRoot)/landuse">
<comment>
Maps for land use fractions and related land use maps
</comment>
</textvar>

<textvar name="PathWaterUse" value="$(PathRoot)/waterdemand">
<comment>
Water use maps path
$(PathMaps)/waterdemand19902014
</comment>
</textvar>

<textvar name="PathMeteo" value="forcings/">
<comment>
./meteoWatch
Meteo path
</comment>
</textvar>

<textvar name="PathLAI" value="$(PathRoot)/lai">
<comment>
Leaf Area Index maps path
</comment>
</textvar>

<textvar name="PathVarWaterfraction" value="$(PathRoot)/variablewater">
<comment>
variable water fraction maps path
</comment>
</textvar>

</group>


<group>

<comment>
**************************************************************
INITIAL CONDITIONS
(maps or single values)
**************************************************************
</comment>

<textvar name="timestepInit" value="01/01/1996 06:00">
<comment>
if init. condition are stored as netCDF with different time steps
this variable indicates which time step to use
Either as date e.g. 1/1/2010 or as number e.g. 5
</comment>
</textvar>

<textvar name="OFDirectInitValue" value="$(PathInit)/ofdir">
<comment>
Initial overland flow storage [m3], direct runoff fraction
</comment>
</textvar>

<textvar name="OFOtherInitValue" value="$(PathInit)/ofoth">
<comment>
Initial overland flow storage [m3], other fraction
</comment>
</textvar>

<textvar name="OFForestInitValue" value="$(PathInit)/offor">
<comment>
Initial overland flow storage [m3], forest fraction
</comment>
</textvar>

<textvar name="SnowCoverAInitValue" value="$(PathInit)/scova">
<comment>
initial snow depth in snow zone A [mm]
</comment>
</textvar>

<textvar name="SnowCoverBInitValue" value="$(PathInit)/scovb">
<comment>
initial snow depth in snow zone B [mm]
</comment>
</textvar>

<textvar name="SnowCoverCInitValue" value="$(PathInit)/scovc">
<comment>
initial snow depth in snow zone C [mm]
</comment>
</textvar>

<textvar name="FrostIndexInitValue" value="$(PathInit)/frost">
<comment>
initial Frost Index value [degC/day]
</comment>
</textvar>

<textvar name="CumIntInitValue" value="$(PathInit)/cum">
<comment>
cumulative interception [mm]
</comment>
</textvar>

<textvar name="UZInitValue" value="$(PathInit)/uz">
<comment>
water in upper store [mm]
</comment>
</textvar>

<textvar name="DSLRInitValue" value="$(PathInit)/dslr">
<comment>
days since last rainfall [days]
</comment>
</textvar>
</group>

<group>

<comment>
**************************************************************
The following variables can also be initialized in the model
internally. if you want this to happen set them to bogus value
of -9999
**************************************************************
</comment>

<textvar name="LZInitValue" value="$(PathInit)/lz">
<comment>
water in lower store [mm]
-9999: use steady-state storage
</comment>
</textvar>

<textvar name="TotalCrossSectionAreaInitValue" value="$(PathInit)/chcro">
<comment>
initial cross-sectional area of flow in channel[m2]
-9999: use half bankfull
</comment>
</textvar>

<textvar name="ThetaInit1Value" value="$(PathInit)/tha">
<comment>
initial soil moisture content layer 1a (superficial soil layer) [mm3/mm3] 
-9999: use field capacity values
</comment>
</textvar>

<textvar name="ThetaInit2Value" value="$(PathInit)/thb">
<comment>
initial soil moisture content layer 1b (upper soil layer)  [mm3/mm3] 
-9999: use field capacity values
</comment>
</textvar>

<textvar name="ThetaInit3Value" value="$(PathInit)/thc">
<comment>
initial soil moisture content layer 2 (lower soil layer)  [mm3/mm3] 
-9999: use field capacity values
</comment>
</textvar>

<textvar name="CrossSection2AreaInitValue" value="$(PathInit)/ch2cr">
<comment>
initial channel cross-section area [m2] for 2nd routing channel
-9999: use 0
</comment>
</textvar>

<textvar name="PrevSideflowInitValue" value="$(PathInit)/chside">
<comment>
initial lateral inflow for 1st line of routing [m2/s]
-9999: use 0
</comment>
</textvar>

<textvar name="LakeInitialLevelValue" value="$(PathInit)/lakeh">
<comment>
Initial lake level [m]
-9999 sets initial value to steady-state level
</comment>
</textvar>

<textvar name="LakePrevInflowValue" value="$(PathInit)/lakeprevinq">
<comment>
Lake inflow at previous routing sub-step (ChanQ(t-1)) [m3/s]
-9999 sets initial value equal to PrevDischarge (ChanQ(t))
</comment>
</textvar>

<textvar name="LakePrevOutflowValue" value="$(PathInit)/lakeprevoutq">
<comment>
Lake outflow at previous routing sub-step (ChanQ(t-1)) [m3/s]
-9999 sets initial value
</comment>
</textvar>

<textvar name="PrevDischarge" value="$(PathInit)/chanq">
<comment>
initial discharge [m3/s] from previous run for lakes, reservoirs and transmission loss ChanQ
only needed for lakes reservoirs and transmission loss
-9999: use 0
</comment>
</textvar>


</group>

<group>

<comment>
**************************************************************
INITIAL CONDITIONS FOREST
(maps or single values)
**************************************************************
</comment>

<textvar name="CumIntForestInitValue" value="$(PathInit)/cumf">
<comment>
cumulative interception [mm]
</comment>
</textvar>

<textvar name="UZForestInitValue" value="$(PathInit)/uzf">
<comment>
water in upper groundwater store [mm]
</comment>
</textvar>

<textvar name="DSLRForestInitValue" value="$(PathInit)/dslrf">
<comment>
days since last rainfall
</comment>
</textvar>

<textvar name="ThetaForestInit1Value" value="$(PathInit)/thfa">
<comment>
initial soil moisture content [mm3/mm3] layer 1a (superficial soil layer) 
-9999: use field capacity values
</comment>
</textvar>

<textvar name="ThetaForestInit2Value" value="$(PathInit)/thfb">
<comment>
initial soil moisture content [mm3/mm3] layer 1b (upper soil layer) 
-9999: use field capacity values
</comment>
</textvar>

<textvar name="ThetaForestInit3Value" value="$(PathInit)/thfc">
<comment>
initial soil moisture content [mm3/mm3] layer 2 (lower soil layer) 
-9999: use field capacity values
</comment>
</textvar>
</group>


<group>

<comment>
**************************************************************
INITIAL CONDITIONS IRRIGATION
(maps or single values)
**************************************************************
</comment>

<textvar name="CumIntIrrigationInitValue" value="$(PathInit)/cumi">
<comment>
cumulative interception [mm]
</comment>
</textvar>

<textvar name="UZIrrigationInitValue" value="$(PathInit)/uzi">
<comment>
water in groundwater upper store [mm]
</comment>
</textvar>

<textvar name="DSLRIrrigationInitValue" value="$(PathInit)/dslri">
<comment>
days since last rainfall
</comment>
</textvar>

<textvar name="ThetaIrrigationInit1Value" value="$(PathInit)/thia">
<comment>
initial soil moisture content [mm3/mm3] layer 1a (superficial soil layer) 
-9999: use field capacity values
</comment>
</textvar>

<textvar name="ThetaIrrigationInit2Value" value="$(PathInit)/thib">
<comment>
initial soil moisture content [mm3/mm3] layer 1b (upper soil layer) 
-9999: use field capacity values
</comment>
</textvar>

<textvar name="ThetaIrrigationInit3Value" value="$(PathInit)/thic">
<comment>
initial soil moisture content [mm3/mm3] layer 2 (lower soil layer) 
-9999: use field capacity values
</comment>
</textvar>

</group>

<group>

<comment>
**************************************************************
INITIAL CONDITIONS IMPERVIOUS AREAS
(maps or single values)
**************************************************************
</comment>

<textvar name="CumIntSealedInitValue" value="$(PathInit)/cseal">
<comment>
cumulative interception [mm]
</comment>
</textvar>

</group>

<group>

<comment>
**************************************************************
PREFIXES OF METEO AND VEGETATION RELATED VARIABLES
**************************************************************
</comment>

<textvar name="PrefixPrecipitation" value="pr">
<comment>
prefix precipitation maps
</comment>
</textvar>

<textvar name="PrefixTavg" value="ta">
<comment>
prefix average temperature maps
</comment>
</textvar>

<textvar name="PrefixE0" value="e0">
<comment>
prefix E0 maps
</comment>
</textvar>

<textvar name="PrefixES0" value="es">
<comment>
prefix ES0 maps
</comment>
</textvar>

<textvar name="PrefixET0" value="et">
<comment>
prefix ET0 maps
</comment>
</textvar>

<textvar name="PrefixLAIOther" value="laio">
<comment>
prefix LAI maps
</comment>
</textvar>

<textvar name="PrefixLAIForest" value="laif">
<comment>
prefix LAI forest maps
</comment>
</textvar>

<textvar name="PrefixLAIIrrigation" value="laii">
<comment>
prefix LAI irrigation maps
</comment>
</textvar>

<textvar name="PrefixWaterUseDomestic" value="dom">
<comment>
prefix domestic water use maps
</comment>
</textvar>

<textvar name="PrefixWaterUseLivestock" value="liv">
<comment>
prefix livestock water use maps
</comment>
</textvar>

<textvar name="PrefixWaterUseEnergy" value="ene">
<comment>
prefix energy water use maps
</comment>
</textvar>

<textvar name="PrefixWaterUseIndustry" value="ind">
<comment>
prefix industry water use maps
</comment>
</textvar>

<textvar name="PrefixVarWaterFraction" value="varw">
<comment>
prefix variable water fraction
</comment>
</textvar>




</group>

<group>

<comment>
**************************************************************
PARAMETERS RELATED TO EVAPO(TRANSPI)RATION AND Interception
**************************************************************

Suggested parameterisation strategy:

- leave all these parameters at their default values.
  in some very special cases CalEvaporation may be set to some
  value other than one

</comment>

<textvar name="PrScaling" value="1">
<comment>
Multiplier [-] applied to potential precipitation rates 
</comment>
</textvar>

<textvar name="CalEvaporation" value="1.0">
<comment>
Multiplier [-] applied to potential evapo(transpi)ration rates
</comment>
</textvar>

<textvar name="LeafDrainageTimeConstant" value="1">
<comment>
Time constant for water in interception store [days]
</comment>
</textvar>

<textvar name="kdf" value="0.72">
<comment>
Average extinction coefficient for the diffuse radiation flux
varies with crop from 0.4 to 1.1 (Goudriaan (1977))
</comment>
</textvar>

<textvar name="SMaxSealed" value="1.0">
<comment>
maximum depression storage for water on impervious surface
which is not immediatly causing surface runoff  [mm]
</comment>
</textvar>

</group>


<group>

<comment>
**************************************************************
SNOW AND FROST RELATED PARAMETERS
**************************************************************

Suggested parameterisation strategy:

- estimate SnowFactor from prior data (if available), otherwise use 1
- use SnowMeltCoef as a calibration constant
- leave all other parameters at default

</comment>

<textvar name="SnowFactor" value="1">
<comment>
Multiplier [-] applied to precipitation that falls as snow
</comment>
</textvar>

<textvar name="SnowSeasonAdj" value="1.0">
<comment>
range [mm C-1 day-1] of the seasonal variation
SnowMeltCoef is the average value
</comment>
</textvar>

<textvar name="TempMelt" value="1.0">
<comment>
Average temperature [deg C]  at which snow melts
</comment>
</textvar>

<textvar name="TempSnow" value="1.0">
<comment>
Average temperature [deg C]  below which precipitation is snow
</comment>
</textvar>

<textvar name="TemperatureLapseRate" value="0.0065">
<comment>
Temperature lapse rate with altitude [C / m]
</comment>
</textvar>

<textvar name="Afrost" value="0.97">
<comment>
Daily decay coefficient [day-1], (Handbook of Hydrology, p. 7.28)
</comment>
</textvar>

<textvar name="Kfrost" value="0.57">
<comment>
Snow depth reduction coefficient, [cm-1], (HH, p. 7.28)
</comment>
</textvar>

<textvar name="SnowWaterEquivalent" value="0.45">
<comment>
Snow water equivalent, (based on snow density of 450 kg/m3) (e.g. Tarboton and Luce, 1996)
</comment>
</textvar>

<textvar name="FrostIndexThreshold" value="56">
<comment>
Degree Days Frost Threshold (stops infiltration, percolation and capillary rise)
Molnau and Bissel found a value 56-85 for NW USA.
</comment>
</textvar>

</group>


<group>

<comment>
**************************************************************
IRRIGATION AND WATER ABSTRACTION RELATED PARAMETERS
**************************************************************

</comment>

<textvar name="IrrigationEfficiency" value="$(PathMaps)/irrigation_efficiency_baseline.nc">
<comment>
    0.75
Field application irrigation efficiency [-]: max 1, ~0.90 drip irrigation, ~0.75 sprinkling
</comment>
</textvar>

<textvar name="ConveyanceEfficiency" value="0.80">
<comment>
conveyance efficiency [-]: around 0.80 for average channel
</comment>
</textvar>

<textvar name="IrrigationType" value="1">
<comment>
IrrigationType (value between 0 and 1) is used here to distinguish between additional adding water until fieldcapacity (value set to 1) or not (value set to 0)
</comment>
</textvar>

<textvar name="IrrigationMult" value="1.20">
<comment>
Factor [-] to irrigation water demand
More than the transpiration is added e.g to prevent salinisation
</comment>
</textvar>

<textvar name="IrrigationWaterReUseM3" value="0.0">           
<comment>           
Annual amount (m3) of treated wastewater reused for irrigation                 
</comment>           
</textvar>
   
<textvar name="IrrigationWaterReUseNumDays" value="143">          
<comment>           
Number of days over which the annual amount of treated wastewater for irrigation is used                
</comment>           
</textvar>

<textvar name="LivestockConsumptiveUseFraction" value="0.15">
<comment>
Consumptive Use (1-Recycling ratio) for livestock water use (0-1) [-]
</comment>
</textvar>

<textvar name="IndustryConsumptiveUseFraction" value="0.15">
<comment>
Consumptive Use (1-Recycling ratio) for industrial water use (0-1) [-]
</comment>
</textvar>

<textvar name="EnergyConsumptiveUseFraction" value="$(PathMaps)/energyconsumptiveuse.nc">
<comment>
	# Consumptive Use (1-Recycling ratio) for energy water use (0-1) [-]
	# Source: Torcellini et al. (2003) "Consumptive Use for US Power Production"
    # map advised by Neil Edwards, Energy Industry
    # the UK and small French rivers the consumptive use varies between 1:2 and 1:3, so 0.33-0.50
    # For plants along big rivers like Rhine and Danube the 0.025 is ok
    EnergyConsumptiveUseFraction=0.025
</comment>
</textvar>

<textvar name="DomesticConsumptiveUseFraction" value="0.20">
<comment>
	Consumptive Use (1-Recycling ratio) for domestic water use (0-1) [-]
	Source: EEA (2005) State of Environment
</comment>
</textvar>

<textvar name="LeakageFraction" value="$(PathMaps)/leakage.nc">
<comment>
    0.2
$(PathMaps)/leakage.map
   Fraction of leakage of public water supply (0=no leakage, 1=100% leakage)
</comment>
</textvar>

<textvar name="LeakageWaterLoss" value="0.75">
<comment>
   The water that is lost from leakage (lost) (0-1) [-]
</comment>
</textvar>

<textvar name="LeakageReductionFraction" value="0.0">
<comment>
   Leakage reduction fraction (e.g. 50% = 0.5 as compared to current Leakage) (baseline=0, maximum=1) [-]
</comment>
</textvar>

<textvar name="WaterSavingFraction" value="0.0">
<comment>
  Water savings fraction (e.g. 10% = 0.1 as compared to current Use (baseline=0, maximum=1) [-]
  scenwsav.map
</comment>
</textvar>

<textvar name="WaterReUseFraction" value="0.0">
<comment>
   Fraction of water re-used in industry (e.g. 50% = 0.5 = half of the water is re-used, used twice (baseline=0, maximum=1) [-]
   scenruse.map
</comment>
</textvar>



<textvar name="FirstDayOfMonth" value="$(PathTables)/firstdayofmonth.txt">
<comment>
table with days for each water use maps
1st column: range of days; 2nd column: suffix of wuse map
</comment>
</textvar>

<textvar name="MapIrrigationCropCoef" value="$(PathMapsTables)/cropcoef_i.map">
<comment>
Irrigation crop coefficient [-]
</comment>
</textvar>

<textvar name="MapIrrigationCropGroupNumber" value="$(PathMapsTables)/cropgrpn_i.map">
<comment>
Irrigation crop group number [-]
</comment>
</textvar>

<textvar name="Population" value="$(PathMapsLanduse)/pop">
<comment>
Population [units]
</comment>
</textvar>

<textvar name="PopulationMaps" value="$(PathWaterUse)/pop">
<comment>
Population
</comment>
</textvar>

<textvar name="LandUseMask" value="$(PathMaps)/lusemask.nc">
<comment>
Land Use Mask
</comment>
</textvar>

<textvar name="WaterUseMaps" value="$(PathOut)/wuse">
<comment>
Reported water use [cu m/s], depending on the availability of discharge
</comment>
</textvar>

<textvar name="WaterUseTS" value="$(PathOut)/wateruseUps.tss">
<comment>
Time series of upstream water use at gauging stations
</comment>
</textvar>

<textvar name="StepsWaterUseTS" value="$(PathOut)/stepsWaterUse.tss">
<comment>
Number of sub-steps needed for water use
routine
</comment>
</textvar>

<textvar name="maxNoWateruse" value="5">
<comment>
  maximum number of loops for calculating the use of water
  = distance water is taken for water consuption
</comment>
</textvar>

<textvar name="WUsePercRemain" value="0.5">
<comment>
  percentage of water which remains in the channel
  e.g. 0.2 -> 20 percent of discharge is not taken out
</comment>
</textvar>

<textvar name="WUseRegion" value="$(PathMaps)/wregion.nc">
<comment>
</comment>
</textvar>
</group>


<group>

<comment>
**************************************************************
GROUNDWATER RELATED PARAMETERS
**************************************************************

Suggested parameterisation strategy:

- leave GwLossFraction at 0 unless prior information show groundwater loss
  is important
- use UpperZoneTimeConstant, LowerZoneTimeConstant,
   GwPercValue as calibration constants
- calibrate on  GwLossFraction if necessary
</comment>

<!-- moved to calibration parameters section
<textvar name="LZThreshold" value="$(PathMaps)/lzthreshold.nc">
<comment>
threshold value below which there is no outflow to the channel
</comment>
</textvar>
-->

<textvar name="LZSmoothRange" value="5">
<comment>
length of the window used to smooth the LZ zone [number of cell length]
</comment>
</textvar>

<textvar name="GroundwaterBodies" value="$(PathMaps)/gwbodies.nc">
<comment>
    $(PathMaps)/gwbodiesNew.map
map of aquifers (0/1), used to smoothen LZ near extraction areas
</comment>
</textvar>

</group>



<group>
<comment>
**************************************************************
EVAPORATION FROM OPEN WATER
**************************************************************

</comment>

<textvar name="FracMaxWater" value="$(PathMaps)/fracmaxwater.nc">
<comment>
Fraction of maximum extend of water
</comment>
</textvar>

<textvar name="LakeMask" value="$(PathMaps)/lakemask.nc">
<comment>
Mask with Lakes from GLWD database
</comment>
</textvar>

</group>




<group>

<comment>
**************************************************************
TRANSMISSION LOSS PARAMETERS
**************************************************************

Suggested parameterisation strategy:

- Use TransSub as calibration constant leave all other parameters at default values

</comment>
<textvar name="TransSub" value="0.3">
<comment>
Transmission loss function parameter
</comment>
</textvar>

<textvar name="TransPower1" value="2.0">
<comment>
PBchange
Transmission loss function parameter
</comment>
</textvar>

<textvar name="TransArea" value="1.0E+10">
<comment>
PBchange
downstream area taking into account for transmission loss
</comment>
</textvar>

<textvar name="UpAreaTrans" value="$(PathMaps)/ec_upArea.nc">
<comment>
upstream area
</comment>
</textvar>

</group>


<group>

<comment>
**************************************************************
ROUTING PARAMETERS
**************************************************************

Suggested parameterisation strategy:

- Use CalChanMan as calibration constant to fine-tune timing of
  channel routing, leave all other parameters at default values

</comment>

<textvar name="beta" value="0.6">
<comment>
kinematic wave parameter beta [-]: 0.6 is for broad sheet flow
</comment>
</textvar>

<textvar name="OFDepRef" value="5">
<comment>
Reference depth of overland flow [mm], used to compute
overland flow Alpha for kin. wave
</comment>
</textvar>

<textvar name="GradMin" value="0.001">
<comment>
Minimum slope gradient [-] (for kin. wave: slope cannot be 0)
</comment>
</textvar>

<textvar name="ChanGradMin" value="0.0001">
<comment>
Minimum channel gradient [-] (for kin. wave: slope cannot be 0)
</comment>
</textvar>

<!-- moved to calibration parameters section
<textvar name="QSplitMult" value="2.0">
<comment>
PBchange
Multiplier applied to average Q to split into a second line of routing
</comment>
</textvar>
-->

</group>

<group>

<comment>
**************************************************************
PARAMETERS RELATED TO NUMERICS
**************************************************************

Important: do not change, default value of 0.4 generally combines
sufficient numerical accuracy within a limited number of sub-steps

</comment>

<textvar name="CourantCrit" value="0.4">
<comment>
Minimum value for Courant condition in soil moisture routine. Always less than or equal to 1.
Small values result in improved numerical accuracy, at the expense of increased
computing time (more sub-steps needed). If reported time series of soil moisture contain
large jumps, lowering CourantCrit should fix this
</comment>
</textvar>

</group>

<group>

<comment>
**************************************************************
VARIABLES RELATED TO OPTIONS
These all need to have some (real or bogus) value,
even for options that are not actually used!
**************************************************************
</comment>

<group>

<comment>
**************************************************************
RESERVOIR OPTION
**************************************************************
</comment>

<textvar name="DtSecReservoirs" value="3600">
<comment>
Sub time step used for reservoir simulation [s]. Within the model,
the smallest out of DtSecReservoirs and DtSec is used.
</comment>
</textvar>

<textvar name="ReservoirInitialFillValue" value="$(PathInit)/rsfil">
<comment>
Initial reservoir fill fraction [-]
-9999 sets initial fill to normal storage limit
if you're not using the reservoir option, enter some bogus value
</comment>
</textvar>

</group>

<group>

<comment>
**************************************************************
LAKE OPTION
**************************************************************
</comment>

<textvar name="TabLakeAvNetInflowEstimate" value="$(PathTables)/lakeavinflow.txt">
<comment>
Estimate of average net inflow into lake (=inflow - evaporation) [cu m / s]
Used to calculated steady-state lake level in case LakeInitialLevelValue
is set to -9999
</comment>
</textvar>

</group>


<group>

<comment>
**************************************************************
POLDER OPTION
**************************************************************
</comment>

<textvar name="mu" value="0.49">
<comment>
Weir constant [-] (Do not change!)
</comment>
</textvar>

<textvar name="PolderInitialLevelValue" value="0">
<comment>
Initial water level in polder [m]
</comment>
</textvar>

</group>


<group>

<comment>
**************************************************************
DYNAMIC WAVE OPTION
**************************************************************
</comment>

<textvar name="CourantDynamicCrit" value="0.5">
<comment>
Critical Courant number for dynamic wave
value between 0-1 (smaller values result in greater numerical accuracy,
but also increase computational time)
</comment>
</textvar>

<textvar name="DynWaveConstantHeadBoundary" value="0">
<comment>
Constant head [m] at most downstream pixel (relative to altitude
at most downstream pixel)
</comment>
</textvar>

</group>


<group>

<comment>
**************************************************************
INFLOW HYDROGRAPH (OPTIONAL)
**************************************************************
</comment>

<textvar name="InflowPoints" value="$(PathInflow)/inflowPoints.nc">
<comment>
OPTIONAL: nominal map with locations of (measured)
inflow hydrographs [cu m / s]
</comment>
</textvar>

<textvar name="QInTS" value="$(PathInflow)/inflowHyd.tss">
<comment>
OPTIONAL: observed or simulated input hydrographs as
time series [cu m / s]
Note that identifiers in time series correspond to
InflowPoints map (also optional)
</comment>
</textvar>

</group>

<group>

<comment>
**************************************************************
PF REPORTING OPTION
**************************************************************
</comment>

<textvar name="HeadMax" value="1E+7">
<comment>
Maximum capillary head [cm]. This value is used if Theta equals residual soil
moisture content (value of HeadMax is arbitrary). Only needed for pF computation,
otherwise doesn't influence model results at all)
</comment>
</textvar>

<comment>
PF MAPS
</comment>

<textvar name="PF1OtherMaps" value="$(PathOut)/pf0_other">
<comment>
Reported pF soil layer 1a, other fraction
</comment>
</textvar>

<textvar name="PF2OtherMaps" value="$(PathOut)/pf1_other">
<comment>
Reported pF soil layer  1b, other fraction
</comment>
</textvar>

<textvar name="PF3OtherMaps" value="$(PathOut)/pf2_other">
<comment>
Reported pF soil layer  2, other fraction
</comment>
</textvar>

<textvar name="PF1ForestMaps" value="$(PathOut)/pf0_forest">
<comment>
Reported pF soil layer 1a, forest fraction
</comment>
</textvar>

<textvar name="PF2ForestMaps" value="$(PathOut)/pf1_forest">
<comment>
Reported pF soil layer 1b, forest fraction
</comment>
</textvar>

<textvar name="PF3ForestMaps" value="$(PathOut)/pf2_forest">
<comment>
Reported pF layer  2, forest fraction
</comment>
</textvar>

<textvar name="PF1IrrigationMaps" value="$(PathOut)/pf0_irrig">
<comment>
Reported pF soil layer 1a, irrigation fraction
</comment>
</textvar>

<textvar name="PF2IrrigationMaps" value="$(PathOut)/pf1_irrig">
<comment>
Reported pF soil layer 1b, irrigation fraction
</comment>
</textvar>

<textvar name="PF3IrrigationMaps" value="$(PathOut)/pf2_irrig">
<comment>
Reported pF soil layer 2, irrigation fraction
</comment>
</textvar>


</group>

</group>

</lfuser>




<lfbinding>
<!--
**************************************************************
**************************************************************
LFBINDING: MORE LOW-LEVEL CONTROL OVER MODEL IN- AND OUTPUT
**************************************************************
**************************************************************
-->

<textvar name="numCPUs_parallelKinematicWave" value="$(numCPUs_parallelKinematicWave)"/>
<textvar name="numCPUs_parallelNumba" value="$(numCPUs_parallelNumba)"/>


<textvar name="proj4_params" value="$(proj4_params)">
<comment>
This is necessary when using projected coordinates (x,y)
</comment>
</textvar>

<<<<<<< HEAD
=======
<textvar name="OutputMapsChunks" value="$(OutputMapsChunks)"/>
>>>>>>> b3c3ba38
<textvar name="NetCDFTimeChunks" value="$(NetCDFTimeChunks)"/>
<textvar name="MapsCaching" value="$(MapsCaching)"/>

<textvar name="MaskMap" value="$(MaskMap)">
<comment>
Clone map
</comment>
</textvar>

<textvar name="netCDFtemplate" value="$(netCDFtemplate)">
<comment>
netcdf template used to copy metadata information for writing netcdf
</comment>
</textvar>

<textvar name="Latitude" value="$(Latitude)">
<comment>
latitude map to be used for snow/ice modelling
</comment>
</textvar>

<group>

<comment>
**************************************************************
TIMESTEP RELATED PARAMETERS
**************************************************************
</comment>

<textvar name="CalendarConvention" value="$(CalendarConvention)">
<comment>
Calendar convention
</comment>
</textvar>

<textvar name="CalendarDayStart" value="$(CalendarDayStart)">
<comment>
Calendar day is back!
Calendar day number of 1st day in model run
e.g. 1st of January: 1; 1st of June 151 (or 152 in leap year)
Needed to read out LAI tables correctly
</comment>
</textvar>

<textvar name="DtSec" value="$(DtSec)">
<comment>
timestep [seconds] (60*60*24)
</comment>
</textvar>

<textvar name="DtSecChannel" value="$(DtSecChannel)">
<comment>
Sub time step used for kinematic wave channel routing [seconds]
Within the model,the smallest out of DtSecChannel and DtSec is used
</comment>
</textvar>

<textvar name="StepStart" value="$(StepStart)">
<comment>
Number of first time step in simulation
</comment>
</textvar>

<textvar name="StepEnd" value="$(StepEnd)">
<comment>
Number of last time step in simulation
</comment>
</textvar>

</group>

<group>

<comment>
**************************************************************
PARAMETERS RELATED TO EVAPO(TRANSPI)RATION AND Interception
**************************************************************

Suggested parameterisation strategy:

- leave all these parameters at their default values.
  in some very special cases CalEvaporation may be set to some
  value other than one

</comment>

<textvar name="PrScaling" value="$(PrScaling)">
<comment>
Multiplier applied to potential precipitation rates [-]
</comment>
</textvar>

<textvar name="CalEvaporation" value="$(CalEvaporation)">
<comment>
Multiplier applied to potential evapo(transpi)ration rates [-]
</comment>
</textvar>

<textvar name="LeafDrainageTimeConstant" value="$(LeafDrainageTimeConstant)">
<comment>
Time constant for water in interception store [days]
</comment>
</textvar>

<textvar name="kdf" value="$(kdf)">
<comment>
Average extinction coefficient [-] for the diffuse radiation flux
varies with crop from 0.4 to 1.1 (Goudriaan (1977))
</comment>
</textvar>

<textvar name="AvWaterRateThreshold" value="$(AvWaterRateThreshold)">
<comment>
Critical amount of available water (expressed in [mm/day]!), above which 'Days Since Last Rain' parameter is
set to 1
</comment>
</textvar>

<textvar name="SMaxSealed" value="$(SMaxSealed)">
<comment>
maximum depression storage for water on impervious surface
which is not immediatly causing surface runoff  [mm]
</comment>
</textvar>

</group>


<group>

<comment>
**************************************************************
SNOW AND FROST RELATED PARAMETERS
**************************************************************

Suggested parameterisation strategy:

- estimate SnowFactor from prior data (if available), otherwise use 1
- use SnowMeltCoef as a calibration constant
- leave all other parameters at default

</comment>

<textvar name="SnowFactor" value="$(SnowFactor)">
<comment>
Multiplier applied to precipitation that falls as snow
</comment>
</textvar>

<textvar name="SnowMeltCoef" value="$(SnowMeltCoef)">
<comment>
Snowmelt coefficient [mm C-1 day-1)]
See also Martinec et al., 1998.
</comment>
</textvar>

<textvar name="SnowSeasonAdj" value="$(SnowSeasonAdj)">
<comment>
range [mm C-1 day-1] of the seasonal variation
SnowMeltCoef is the average value
</comment>
</textvar>

<textvar name="TempMelt" value="$(TempMelt)">
<comment>
Average temperature [deg C]  at which snow melts
</comment>
</textvar>

<textvar name="TempSnow" value="$(TempSnow)">
<comment>
Average temperature [deg C] below which precipitation is snow
</comment>
</textvar>

<textvar name="TemperatureLapseRate" value="$(TemperatureLapseRate)">
<comment>
Temperature lapse rate with altitude [deg C / m]
</comment>
</textvar>

<textvar name="Afrost" value="$(Afrost)">
<comment>
Daily decay coefficient [day-1], (Handbook of Hydrology, p. 7.28)
</comment>
</textvar>

<textvar name="Kfrost" value="$(Kfrost)">
<comment>
Snow depth reduction coefficient, [cm-1], (HH, p. 7.28)
</comment>
</textvar>

<textvar name="SnowWaterEquivalent" value="$(SnowWaterEquivalent)">
<comment>
Snow water equivalent, (based on snow density of 450 kg/m3) (e.g. Tarboton and Luce, 1996)
</comment>
</textvar>

<textvar name="FrostIndexThreshold" value="$(FrostIndexThreshold)">
<comment>
Degree Days Frost Threshold (stops infiltration, percolation and capillary rise)
Molnau and Bissel found a value 56-85 for NW USA.
</comment>
</textvar>

</group>


<group>

<comment>
**************************************************************
INFILTRATION PARAMETERS
**************************************************************

Suggested parameterisation strategy:

- use b_Xinanjiang and PowerPrefFlow as calibration constants

</comment>

<textvar name="b_Xinanjiang" value="$(b_Xinanjiang)">
<comment>
Power in Xinanjiang distribution function [-]
</comment>
</textvar>

<textvar name="PowerPrefFlow" value="$(PowerPrefFlow)">
<comment>
Power that controls increase of proportion of preferential
flow with increased soil moisture storage [-]
</comment>
</textvar>

</group>


<group>

<comment>
**************************************************************
GROUNDWATER RELATED PARAMETERS
**************************************************************

Suggested parameterisation strategy:

- leave GwLossFraction at 0 unless prior information show groundwater loss
  is important
- use all other parameters as calibration constants

</comment>

<textvar name="UpperZoneTimeConstant" value="$(UpperZoneTimeConstant)">
<comment>
Time constant for water in upper zone [days]
</comment>
</textvar>

<textvar name="LowerZoneTimeConstant" value="$(LowerZoneTimeConstant)">
<comment>
Time constant for water in lower zone [days]
This is the average time a water 'particle' remains in the reservoir
if we had a stationary system (average inflow=average outflow)
</comment>
</textvar>

<textvar name="GwPercValue" value="$(GwPercValue)">
<comment>
Maximum rate of percolation going from the Upper to the Lower
response box [mm/day]
</comment>
</textvar>

<textvar name="GwLoss" value="$(GwLoss)">
<comment>
Maximum percolation rate from the lower groundwater zone [mm/days]. GWLoss 
it’s lost beyond the catchment boundaries or to deep groundwater systems.
A value of 0 (closed lower boundary) is recommended as a starting value.
</comment>
</textvar>

</group>




<group>
<comment>
**************************************************************
EVAPORATION FROM OPEN WATER
**************************************************************
</comment>


<textvar name="WFractionMaps" value="$(PathVarWaterfraction)/$(PrefixVarWaterFraction)">
<comment>
water use daily maps with a (in this case negative) volume of water [cu m/s]
</comment>
</textvar>

<textvar name="WFracOfDay" value="$(PathTables)/WFracOfDay.txt">
<comment>
table with days for each water use maps
1st column: range of days; 2nd column: suffix of wuse map
</comment>
</textvar>

<textvar name="FracMaxWater" value="$(FracMaxWater)">
<comment>
Percentage of maximum extend of water
</comment>
</textvar>

<textvar name="LakeMask" value="$(LakeMask)">
<comment>
Mask with Lakes from GLWD database
</comment>
</textvar>

<textvar name="maxNoEva" value="10">
<comment>
  maximum number of loops for calculating evaporation
  = distance water is taken to satisfy the need of evaporation from open water
</comment>
</textvar>

<textvar name="EvaOpenMaps" value="$(PathOut)/evaop">
<comment>
Reported evaporation from open water [mm]
</comment>
</textvar>

<textvar name="EvaOpenTS" value="$(PathOut)/evaopenUps.tss">
<comment>
Time series of upstream water evaporation from open water at gauging stations
</comment>
</textvar>


</group>




<group>

<comment>
**************************************************************
TRANSMISSION LOSS PARAMETERS
**************************************************************

Suggested parameterisation strategy:

- Use TransSub as calibration constant leave all other parameters at default values

</comment>

<textvar name="TransPower1" value="$(TransPower1)">
<comment>
PBchange
Transmission loss function parameter
</comment>
</textvar>

<textvar name="TransSub" value="$(TransSub)">
<comment>
PBchange
Transmission loss function parameter
</comment>
</textvar>

<textvar name="TransArea" value="$(TransArea)">
<comment>
PBchange
downstream area taking into account for transmission loss
</comment>
</textvar>

<textvar name="UpAreaTrans" value="$(UpAreaTrans)">
<comment>
upstream area
</comment>
</textvar>

</group>

<group>

<comment>
**************************************************************
ROUTING PARAMETERS
**************************************************************

Suggested parameterisation strategy:

- Use CalChanMan as calibration constant to fine-tune timing of
  channel routing, leave all other parameters at default values

</comment>

<textvar name="CalChanMan" value="$(CalChanMan)">
<comment>
Multiplier applied to Channel Manning's n
</comment>
</textvar>

<textvar name="CalChanMan2" value="$(CalChanMan2)">
<comment>
Multiplier applied to Channel Manning's n for second routing line
</comment>
</textvar>

<textvar name="QSplitMult" value="$(QSplitMult)">
<comment>
Multiplier applied to average Q to split into a second line of routing
</comment>
</textvar>

<textvar name="ChanBottomWMult" value="$(ChanBottomWMult)">
<comment>
Multiplier applied to ChanBottomWidth
</comment>
</textvar>

<textvar name="ChanDepthTMult" value="$(ChanDepthTMult)">
<comment>
Multiplier applied to ChanDepthThreshold
</comment>
</textvar>

<textvar name="ChanSMult" value="$(ChanSMult)">
<comment>
Multiplier applied to ChanSdXdY
</comment>
</textvar>

<textvar name="beta" value="$(beta)">
<comment>
kinematic wave parameter: 0.6 is for broad sheet flow
</comment>
</textvar>

<textvar name="OFDepRef" value="$(OFDepRef)">
<comment>
Reference depth of overland flow [mm], used to compute
overland flow Alpha for kin. wave
</comment>
</textvar>

<textvar name="GradMin" value="$(GradMin)">
<comment>
Minimum slope gradient (for kin. wave: slope cannot be 0)
</comment>
</textvar>

<textvar name="ChanGradMin" value="$(ChanGradMin)">
<comment>
Minimum channel gradient (for kin. wave: slope cannot be 0)
</comment>
</textvar>
</group>

<group>

<comment>
**************************************************************
PARAMETERS RELATED TO NUMERICS
**************************************************************

Important: do not change, default value of 0.4 generally combines
sufficient numerical accuracy within a limited number of sub-steps

</comment>

<textvar name="CourantCrit" value="$(CourantCrit)">
<comment>
Minimum value for Courant condition in soil moisture routine. Always less than or equal to 1.
Small values result in improved numerical accuracy, at the expense of increased
computing time (more sub-steps needed). If reported time series of soil moisture contain
large jumps, lowering CourantCrit should fix this
</comment>
</textvar>

</group>

<group>

<comment>
**************************************************************
INITIAL CONDITIONS FOR THE WATER BALANCE MODEL
(can be either maps or single values)
**************************************************************
</comment>

<textvar name="LZAvInflowMap" value="$(PathMaps)/lzavin.nc">
<comment>
$(PathMaps)/lzavin.map
$(PathInit)/lzavin.map
Reported map of average percolation rate from upper to
lower groundwater zone (reported for end of simulation) [mm/day]
</comment>
</textvar>

<textvar name="AvgDis" value="$(PathMaps)/avgdis.nc">
<comment>
$(PathMaps)/avgdis.map
$(PathInit)/avgdis.map
CHANNEL split routing in two lines
Average discharge map [m3/s]
</comment>
</textvar>

<textvar name="timestepInit" value="$(timestepInit)">
<comment>
if init condition are stored as netCDF with different time steps
this variable indicates which time step to use
Either as date e.g. 1/1/2010 or as number e.g. 5
</comment>
</textvar>

<textvar name="OFDirectInitValue" value="$(OFDirectInitValue)">
<comment>
Initial overland flow storage [m3], direct runoff fraction
</comment>
</textvar>

<textvar name="OFOtherInitValue" value="$(OFOtherInitValue)">
<comment>
Initial overland flow storage [m3], other fraction
</comment>
</textvar>

<textvar name="OFForestInitValue" value="$(OFForestInitValue)">
<comment>
Initial overland flow storage [m3], forest fraction
</comment>
</textvar>

<textvar name="SnowCoverAInitValue" value="$(SnowCoverAInitValue)">
<comment>
initial snow depth in snow zone A [mm]
</comment>
</textvar>

<textvar name="SnowCoverBInitValue" value="$(SnowCoverBInitValue)">
<comment>
initial snow depth in snow zone B [mm]
</comment>
</textvar>

<textvar name="SnowCoverCInitValue" value="$(SnowCoverCInitValue)">
<comment>
initial snow depth in snow zone C [mm]
</comment>
</textvar>

<textvar name="FrostIndexInitValue" value="$(FrostIndexInitValue)">
<comment>
initial Frost Index value [degC/day]
</comment>
</textvar>

<textvar name="CumIntInitValue" value="$(CumIntInitValue)">
<comment>
cumulative interception [mm]
</comment>
</textvar>

<textvar name="UZInitValue" value="$(UZInitValue)">
<comment>
water in groundwater upper store [mm]
</comment>
</textvar>

<textvar name="DSLRInitValue" value="$(DSLRInitValue)">
<comment>
days since last rainfall
</comment>
</textvar>

</group>

<group>
<comment>
**************************************************************
The following variables can also be initialized in the model
internally. if you want this to happen set them to bogus value
of -9999
**************************************************************
</comment>

<textvar name="LZInitValue" value="$(LZInitValue)">
<comment>
water in groundwater lower store [mm]
-9999: use steady-state storage
</comment>
</textvar>

<textvar name="TotalCrossSectionAreaInitValue" value="$(TotalCrossSectionAreaInitValue)">
<comment>
initial cross-sectional area of flow in channel[m2]
-9999: use half bankfull
</comment>
</textvar>

<textvar name="ThetaInit1Value" value="$(ThetaInit1Value)">
<comment>
initial soil moisture content [mm3/mm3] layer 1a (superficial layer)
-9999: use field capacity values
</comment>
</textvar>

<textvar name="ThetaInit2Value" value="$(ThetaInit2Value)">
<comment>
initial soil moisture content [mm3/mm3] layer 1b (upper layer)
-9999: use field capacity values
</comment>
</textvar>

<textvar name="ThetaInit3Value" value="$(ThetaInit3Value)">
<comment>
initial soil moisture content [mm3/mm3] layer 2 (lower layer)
-9999: use field capacity values
</comment>
</textvar>

<textvar name="CrossSection2AreaInitValue" value="$(CrossSection2AreaInitValue)">
<comment>
initial channel cross-section area [m2] for 2nd routing channel
-9999: use 0
</comment>
</textvar>

<textvar name="PrevSideflowInitValue" value="$(PrevSideflowInitValue)">
<comment>
initial lateral inflow for 1st line of routing [m2/s]
-9999: use 0
</comment>
</textvar>

<textvar name="PrevDischarge" value="$(PrevDischarge)">
<comment>
initial discharge [m3/s] from previous run for lakes, reservoirs and transmission loss
only needed for lakes reservoirs and transmission loss
-9999: use 0
</comment>
</textvar>

</group>


<group>

<comment>
**************************************************************
INITIAL CONDITIONS FOREST
(maps or single values)
**************************************************************
</comment>

<textvar name="CumIntForestInitValue" value="$(CumIntForestInitValue)">
<comment>
cumulative interception [mm]
</comment>
</textvar>

<textvar name="UZForestInitValue" value="$(UZForestInitValue)">
<comment>
water in groundwater upper store [mm]
</comment>
</textvar>

<textvar name="DSLRForestInitValue" value="$(DSLRForestInitValue)">
<comment>
days since last rainfall for forest fraction
</comment>
</textvar>

<textvar name="ThetaForestInit1Value" value="$(ThetaForestInit1Value)">
<comment>
initial soil moisture content [mm3/mm3] layer 1a (superficial layer)
-9999: use field capacity values
</comment>
</textvar>

<textvar name="ThetaForestInit2Value" value="$(ThetaForestInit2Value)">
<comment>
initial soil moisture content [mm3/mm3] layer 1b (upper layer)
-9999: use field capacity values
</comment>
</textvar>

<textvar name="ThetaForestInit3Value" value="$(ThetaForestInit3Value)">
<comment>
initial soil moisture content [mm3/mm3] layer 2 (lower layer)
-9999: use field capacity values
</comment>
</textvar>

<textvar name="CumIntSealedInitValue" value="$(CumIntSealedInitValue)">
<comment>
cumulative depression storage [mm]
</comment>
</textvar>
</group>


<group>

<comment>
**************************************************************
INITIAL CONDITIONS IRRIGATION
(maps or single values)
**************************************************************
</comment>

<textvar name="CumIntIrrigationInitValue" value="$(CumIntIrrigationInitValue)">
<comment>
cumulative interception [mm]
</comment>
</textvar>

<textvar name="UZIrrigationInitValue" value="$(UZIrrigationInitValue)">
<comment>
water in groundwater upper store [mm]
</comment>
</textvar>

<textvar name="DSLRIrrigationInitValue" value="$(DSLRIrrigationInitValue)">
<comment>
days since last rainfall for irrigation
</comment>
</textvar>

<textvar name="ThetaIrrigationInit1Value" value="$(ThetaIrrigationInit1Value)">
<comment>
initial soil moisture content [mm3/mm3] layer 1a (superficial layer)
-9999: use field capacity values
</comment>
</textvar>

<textvar name="ThetaIrrigationInit2Value" value="$(ThetaIrrigationInit2Value)">
<comment>
initial soil moisture content [mm3/mm3] layer 1b (upper layer)
-9999: use field capacity values
</comment>
</textvar>

<textvar name="ThetaIrrigationInit3Value" value="$(ThetaIrrigationInit3Value)">
<comment>
initial soil moisture content [mm3/mm3] layer 2 (lower layer)
-9999: use field capacity values
</comment>
</textvar>

</group>




<group>
<comment>
**************************************************************
INPUT METEOROLOGICAL AND VEGETATION TIMESERIES AS MAPS
**************************************************************
</comment>

<textvar name="PrecipitationMaps" value="$(PathMeteo)/$(PrefixPrecipitation)">
<comment>
precipitation [mm/day]
</comment>
</textvar>

<textvar name="TavgMaps" value="$(PathMeteo)/$(PrefixTavg)">
<comment>
average daily temperature [C]
</comment>
</textvar>

<textvar name="E0Maps" value="$(PathMeteo)/$(PrefixE0)">
<comment>
daily reference evaporation (free water) [mm/day]
</comment>
</textvar>

<textvar name="ES0Maps" value="$(PathMeteo)/$(PrefixES0)">
<comment>
daily reference evaporation (soil) [mm/day]
</comment>
</textvar>

<textvar name="ET0Maps" value="$(PathMeteo)/$(PrefixET0)">
<comment>
daily reference evapotranspiration (crop) [mm/day]
</comment>
</textvar>

<textvar name="LAIOtherMaps" value="$(PathLAI)/$(PrefixLAIOther)">
<comment>
leaf area index [m2/m2]
</comment>
</textvar>

<textvar name="LAIForestMaps" value="$(PathLAI)/$(PrefixLAIForest)">
<comment>
leaf area index [m2/m2]
</comment>
</textvar>

<textvar name="LAIIrrigationMaps" value="$(PathLAI)/$(PrefixLAIIrrigation)">
<comment>
leaf area index [m2/m2]
</comment>
</textvar>

<textvar name="LAIOfDay" value="$(PathTables)/laiofday.txt">
<comment>
table with days for each LAI maps
1st column: range of days; 2nd column: suffix of LAI map
</comment>
</textvar>

</group>

<group>
<comment>

**************************************************************
INPUT WATER USE MAPS AND PARAMETERS
**************************************************************
</comment>

<textvar name="FirstDayOfMonth" value="$(PathTables)/firstdayofmonth.txt">
<comment>
table with days for each water use maps
1st column: range of days; 2nd column: suffix of wuse map
</comment>
</textvar>

<textvar name="DomesticDemandMaps" value="$(PathWaterUse)/$(PrefixWaterUseDomestic)">
<comment>
Domestic water abstraction daily maps [mm]
</comment>
</textvar>

<textvar name="LivestockDemandMaps" value="$(PathWaterUse)/$(PrefixWaterUseLivestock)">
<comment>
Livestock water abstraction daily maps [mm]
</comment>
</textvar>

<textvar name="EnergyDemandMaps" value="$(PathWaterUse)/$(PrefixWaterUseEnergy)">
<comment>
Energy water abstraction daily maps [mm]
</comment>
</textvar>

<textvar name="IndustrialDemandMaps" value="$(PathWaterUse)/$(PrefixWaterUseIndustry)">
<comment>
Industry water abstraction daily maps [mm]
</comment>
</textvar>

<textvar name="LivestockConsumptiveUseFraction" value="$(LivestockConsumptiveUseFraction)">
<comment>
Consumptive Use (1-Recycling ratio) for livestock water use (0-1)
</comment>
</textvar>

<textvar name="IndustryConsumptiveUseFraction" value="$(IndustryConsumptiveUseFraction)">
<comment>
Consumptive Use (1-Recycling ratio) for industrial water use (0-1)
</comment>
</textvar>

<textvar name="EnergyConsumptiveUseFraction" value="$(EnergyConsumptiveUseFraction)">
<comment>
	# Consumptive Use (1-Recycling ratio) for energy water use (0-1)
	# Source: Torcellini et al. (2003) "Consumptive Use for US Power Production"
    # map advised by Neil Edwards, Energy Industry
    # the UK and small French rivers the consumptive use varies between 1:2 and 1:3, so 0.33-0.50
    # For plants along big rivers like Rhine and Danube the 0.025 is ok
    EnergyConsumptiveUseFraction=0.025
</comment>
</textvar>

<textvar name="DomesticConsumptiveUseFraction" value="$(DomesticConsumptiveUseFraction)">
<comment>
	Consumptive Use (1-Recycling ratio) for domestic water use (0-1)
	Source: EEA (2005) State of Environment
</comment>
</textvar>

<textvar name="LeakageFraction" value="$(LeakageFraction)">
<comment>
   Fraction of leakage of public water supply (0=no leakage, 1=100% leakage)
</comment>
</textvar>

<textvar name="LeakageWaterLoss" value="$(LeakageWaterLoss)">
<comment>
   The water that is lost from leakage (lost) (0-1)
</comment>
</textvar>

<textvar name="LeakageReductionFraction" value="$(LeakageReductionFraction)">
<comment>
   Leakage reduction fraction (e.g. 50% = 0.5 as compared to current Leakage) (baseline=0, maximum=1)
</comment>
</textvar>

<textvar name="WaterSavingFraction" value="$(WaterSavingFraction)">
<comment>
  Water savings fraction (e.g. 10% = 0.1 as compared to current Use (baseline=0, maximum=1)
  scenwsav.map
</comment>
</textvar>

<textvar name="WaterReUseFraction" value="$(WaterReUseFraction)">
<comment>
   Fraction of water re-used in industry (e.g. 50% = 0.5 = half of the water is re-used, used twice (baseline=0, maximum=1
   scenruse.map
</comment>
</textvar>


<textvar name="IrrigationEfficiency" value="$(IrrigationEfficiency)">
<comment>
Field application irrigation efficiency max 1, ~0.90 drip irrigation, ~0.75 sprinkling
</comment>
</textvar>

<textvar name="ConveyanceEfficiency" value="$(ConveyanceEfficiency)">
<comment>
conveyance efficiency, around 0.80 for average channel
</comment>
</textvar>

<textvar name="IrrigationType" value="$(IrrigationType)">
<comment>
IrrigationType (value between 0 and 1) is used here to distinguish between additional adding water until fieldcapacity (value set to 1) or not (value set to 0)
</comment>
</textvar>

<textvar name="IrrigationMult" value="$(IrrigationMult)">
<comment>
Factor to irrigation water demand
More than the transpiration is added e.g to prevent salinisation
</comment>
</textvar>

<textvar name="IrrigationWaterReUseM3" value="$(IrrigationWaterReUseM3)">           
<comment>           
Annual amount (m3) of treated wastewater reused for irrigation                  
</comment>    
</textvar>
    
<textvar name="IrrigationWaterReUseNumDays" value="$(IrrigationWaterReUseNumDays)">      
<comment>
Number of days over which the annual amount of treated wastewater for irrigation is used                
</comment>          
</textvar>

<textvar name="MapIrrigationCropCoef" value="$(MapIrrigationCropCoef)">
<comment>
Irrigation crop coefficient
</comment>
</textvar>

<textvar name="MapIrrigationCropGroupNumber" value="$(MapIrrigationCropGroupNumber)">
<comment>
Irrigation crop group number
</comment>
</textvar>

<textvar name="Population" value="$(Population)">
<comment>
Population
</comment>
</textvar>

<textvar name="PopulationMaps" value="$(PopulationMaps)">
<comment>
Population
</comment>
</textvar>

<textvar name="LandUseMask" value="$(LandUseMask)">
<comment>
Land Use Mask
</comment>
</textvar>

<textvar name="WaterUseMaps" value="$(WaterUseMaps)">
<comment>
Reported water use [cu m/s], depending on the availability of discharge
</comment>
</textvar>

<textvar name="WaterUseTS" value="$(WaterUseTS)">
<comment>
Time series of upstream water use at gauging stations
</comment>
</textvar>

<textvar name="StepsWaterUseTS" value="$(StepsWaterUseTS)">
<comment>
Number of sub-steps needed for water use
routine
</comment>
</textvar>

<textvar name="maxNoWateruse" value="$(maxNoWateruse)">
<comment>
  maximum number of loops for calculating the use of water
  = distance water is taken for water consuption
</comment>
</textvar>

<textvar name="WUsePercRemain" value="$(WUsePercRemain)">
<comment>
  percentage of water which remains in the channel
  e.g. 0.2 -> 20 percent of discharge is not taken out
</comment>
</textvar>

<textvar name="WUseRegion" value="$(WUseRegion)">
<comment>
</comment>
</textvar>

</group>


<group>
<comment>
**************************************************************
RICE IRRIGATION
**************************************************************
</comment>


<textvar name="RiceFlooding" value="10.0">
<comment>
water amount in mm per day
10 mm for 10 days (total 10cm water)
</comment>
</textvar>

<textvar name="RicePercolation" value="2.0">
<comment>
FAO: percolation for heavy clay soils: PERC = 2 mm/day
</comment>
</textvar>

<textvar name="RicePlantingDay1" value="$(PathMapsTables)/riceplantingday1.map">
<comment>
map with starting day of the year
</comment>
</textvar>

<textvar name="RiceHarvestDay1" value="$(PathMapsTables)/riceharvestday1.map">
<comment>
map with starting day of the year
</comment>
</textvar>

<textvar name="RicePlantingDay2" value="$(PathMapsTables)/riceplantingday2.map">
<comment>
map with starting day of the year
</comment>
</textvar>

<textvar name="RiceHarvestDay2" value="$(PathMapsTables)/riceharvestday2.map">
<comment>
map with starting day of the year
</comment>
</textvar>

</group>


<group>
<comment>
**************************************************************
REPORTED OUTPUT MAPS
**************************************************************
</comment>

<textvar name="DischargeMaps" value="$(PathOut)/dis">
<comment>
Reported discharge [cu m/s] (average over the model timesteps) (AvgDis)
</comment>
</textvar>

<textvar name="TopSoilMoistureMaps" value="$(PathOut)/wt">
<comment>
Reported Topsoil moisture [%]
</comment>
</textvar>

<textvar name="SurfaceSoilMoistureMaps" value="$(PathOut)/wta">
<comment>
Reported Topsoil moisture [%]
</comment>
</textvar>

<textvar name="DisMaps" value="$(PathOut)/q">
<comment>
Reported discharge [cu m/s] at the end of a timestep
</comment>
</textvar>

<textvar name="MaskDischargeMaps" value="$(PathOut)/dism">
<comment>
Reported discharge [cu m/s] but cut by a discharge mask map
</comment>
</textvar>

<textvar name="WaterLevelMaps" value="$(PathOut)/wl">
<comment>
Reported water level [m]  % False by default
</comment>
</textvar>

<group>
<comment>
STATE VARIABLES AT SELECTED TIME STEPS
ONLY FOR INITIALISATION OF SUCCEEDING RUNS
REPORTING TIME STEPS SET THROUGH "ReportSteps" OPTION
</comment>

<textvar name="Theta1State" value="$(PathOut)/tha">
<comment>
Reported volumetric soil moisture content for
soil layer 1a (superficial layer) [V/V] [mm3/mm3]
</comment>
</textvar>

<textvar name="Theta2State" value="$(PathOut)/thb">
<comment>
Reported volumetric soil moisture content for 
soil layer 1b (upper layer) [V/V] [mm3/mm3]
</comment>
</textvar>

<textvar name="Theta3State" value="$(PathOut)/thc">
<comment>
Reported volumetric soil moisture content for 
soil layer 2 (lower layer) [V/V] [mm3/mm3]
</comment>
</textvar>

<textvar name="UZState" value="$(PathOut)/uz">
<comment>
Reported storage in upper response box [mm]
</comment>
</textvar>

<textvar name="LZState" value="$(PathOut)/lz">
<comment>
Reported storage in lower response box [mm]
</comment>
</textvar>

<textvar name="DSLRState" value="$(PathOut)/dslr">
<comment>
Reported days since last rain
</comment>
</textvar>

<textvar name="WaterDepthState" value="$(PathOut)/wdept">
<comment>
Reported water depth
</comment>
</textvar>

<textvar name="OFDirectState" value="$(PathOut)/ofdir">
<comment>
Reported overland flow water volume [m3] for direct fraction on catchment surface
</comment>
</textvar>

<textvar name="OFOtherState" value="$(PathOut)/ofoth">
<comment>
Reported overland flow water volume [m3] for other fraction on catchment surface
</comment>
</textvar>

<textvar name="OFForestState" value="$(PathOut)/offor">
<comment>
Reported overland flow water volume [m3] for forest fraction on catchment surface
</comment>
</textvar>

<textvar name="ChanCrossSectionState" value="$(PathOut)/chcro">
<comment>
Reported chan cross-section area [m2]
</comment>
</textvar>

<textvar name="SnowCoverAState" value="$(PathOut)/scova">
<comment>
Reported snow cover in snow zone A [mm]
</comment>
</textvar>

<textvar name="SnowCoverBState" value="$(PathOut)/scovb">
<comment>
Reported snow cover in snow zone B [mm]
</comment>
</textvar>

<textvar name="SnowCoverCState" value="$(PathOut)/scovc">
<comment>
Reported snow cover in snow zone C [mm]
</comment>
</textvar>

<textvar name="FrostIndexState" value="$(PathOut)/frost">
<comment>
Reported frost index [degC/day]
</comment>
</textvar>

<textvar name="CumInterceptionState" value="$(PathOut)/cum">
<comment>
Reported interception storage [mm]
</comment>
</textvar>


<textvar name="CrossSection2State" value="$(PathOut)/ch2cr">
<comment>
Reported cross section area 2nd line of routing [m2]
</comment>
</textvar>

<textvar name="ChSideState" value="$(PathOut)/chside">
<comment>
Reported channel side flow [m2/s]
</comment>
</textvar>

<textvar name="ChanQState" value="$(PathOut)/chanq">
<comment>
Reported istantaneous discharge at end of computation step [cu m/s] ChanQ
</comment>
</textvar>

<textvar name="DSLRForestState" value="$(PathOut)/dslrf">
<comment>
Reported days since last rain
</comment>
</textvar>
<textvar name="CumInterceptionForestState" value="$(PathOut)/cumf">
<comment>
Reported interception storage [mm]
</comment>
</textvar>

<textvar name="Theta1ForestState" value="$(PathOut)/thfa">
<comment>
Reported volumetric soil moisture content for
soil layer 1a (superficial layer) [V/V] [mm3/mm3]
</comment>
</textvar>

<textvar name="Theta2ForestState" value="$(PathOut)/thfb">
<comment>
Reported volumetric soil moisture content for 
soil layer 1b (upper layer) [V/V] [mm3/mm3]
</comment>
</textvar>

<textvar name="Theta3ForestState" value="$(PathOut)/thfc">
<comment>
Reported volumetric soil moisture content for 
soil layer 2 (lower layer) [V/V] [mm3/mm3]
</comment>
</textvar>

<textvar name="UZForestState" value="$(PathOut)/uzf">
<comment>
Reported storage in upper response box [mm]
</comment>
</textvar>

<textvar name="CumIntSealedState" value="$(PathOut)/cseal">
<comment>
cumulative interception [mm]
</comment>
</textvar>

<textvar name="DSLRIrrigationState" value="$(PathOut)/dslri">
<comment>
Reported days since last rain
</comment>
</textvar>
<textvar name="CumInterceptionIrrigationState" value="$(PathOut)/cumi">
<comment>
Reported interception storage [mm]
</comment>
</textvar>

<textvar name="Theta1IrrigationState" value="$(PathOut)/thia">
<comment>
Reported volumetric soil moisture content for
soil layer 1a (superficial layer) [V/V] [mm3/mm3]
</comment>
</textvar>

<textvar name="Theta2IrrigationState" value="$(PathOut)/thib">
<comment>
Reported volumetric soil moisture content for both
soil layer 1b (upper layer) [V/V] [mm3/mm3]
</comment>
</textvar>

<textvar name="Theta3IrrigationState" value="$(PathOut)/thic">
<comment>
Reported volumetric soil moisture content for both
soil layer 2 (lowerupper layer) [V/V] [mm3/mm3]
</comment>
</textvar>

<textvar name="UZIrrigationState" value="$(PathOut)/uzi">
<comment>
Reported storage in upper response box [mm]
</comment>
</textvar>

<textvar name="TaOtherMaps" value="$(PathOut)/Ta_other">
<comment>
Reported transpiration maps, other fraction [mm]
</comment>
</textvar>

<textvar name="TaForestMapa" value="$(PathOut)/Ta_forest">
<comment>
Reported transpiration maps, forest fraction [mm]
</comment>
</textvar>

<textvar name="TaIrrigationMaps" value="$(PathOut)/Ta_irr">
<comment>
Reported transpiration maps, irrigated fraction [mm]
</comment>
</textvar>

<textvar name="TaPixelMaps" value="$(PathOut)/Ta_pixel">
<comment>
Reported transpiration maps, weighted sum over the fractions of each pixel [mm]
</comment>
</textvar>

</group>


<group>
<comment>
"END" MAPS, AKA REPORTED OUTPUT MAPS CALLED "END"
Same as above, but always at last time step
Support for these "end" maps will most likely be
discontinued some time soon
</comment>

<textvar name="Theta1End" value="$(PathOut)/tha.end">
<comment>
Reported volumetric soil moisture content for
soil layer 1a (superficial layer) [V/V] [mm3/mm3]
</comment>
</textvar>

<textvar name="Theta2End" value="$(PathOut)/thb.end">
<comment>
Reported volumetric soil moisture content for both
soil layer 1b (upper layer) [V/V] [mm3/mm3]
</comment>
</textvar>

<textvar name="Theta3End" value="$(PathOut)/thc.end">
<comment>
Reported volumetric soil moisture content for both
soil layer 2 (lower layer) [V/V] [mm3/mm3]
</comment>
</textvar>

<textvar name="UZEnd" value="$(PathOut)/uz.end">
<comment>
Reported storage in upper response box [mm]
</comment>
</textvar>

<textvar name="LZEnd" value="$(PathOut)/lz.end">
<comment>
Reported storage in lower response box [mm]
</comment>
</textvar>

<textvar name="DSLREnd" value="$(PathOut)/dslr.end">
<comment>
Reported days since last rain
</comment>
</textvar>

<textvar name="WaterDepthEnd" value="$(PathOut)/wdept.end">
<comment>
Reported water depth [m]
</comment>
</textvar>

<textvar name="OFDirectEnd" value="$(PathOut)/ofdir.end">
<comment>
Reported overland flow water volume [m3] for direct fraction on catchment surface
</comment>
</textvar>

<textvar name="OFOtherEnd" value="$(PathOut)/ofoth.end">
<comment>
Reported overland flow water volume [m3] for other fraction on catchment surface
</comment>
</textvar>

<textvar name="OFForestEnd" value="$(PathOut)/offor.end">
<comment>
Reported overland flow water volume [m3] for forest fraction on catchment surface
</comment>
</textvar>

<textvar name="ChanCrossSectionEnd" value="$(PathOut)/chcro.end">
<comment>
Reported chan cross-section area [m2]
</comment>
</textvar>

<textvar name="SnowCoverAEnd" value="$(PathOut)/scova.end">
<comment>
Reported snow cover in snow zone A [mm]
</comment>
</textvar>

<textvar name="SnowCoverBEnd" value="$(PathOut)/scovb.end">
<comment>
Reported snow cover in snow zone B [mm]
</comment>
</textvar>

<textvar name="SnowCoverCEnd" value="$(PathOut)/scovc.end">
<comment>
Reported snow cover in snow zone C [mm]
</comment>
</textvar>

<textvar name="FrostIndexEnd" value="$(PathOut)/frost.end">
<comment>
Reported frost index [degC/day]
</comment>
</textvar>

<textvar name="CumInterceptionEnd" value="$(PathOut)/cum.end">
<comment>
Reported interception storage [mm]
</comment>
</textvar>

<textvar name="LakeLevelEnd" value="$(PathOut)/lakeh.end">
<comment>
Reported lake level [m]
</comment>
</textvar>

<textvar name="LakePrevInflowEnd" value="$(PathOut)/lakeprevinq.end">
<comment>
Reported lake inflow at previous routing sub-step (ChanQ(t-1)) [m3/s]
-9999 sets initial value equal to PrevDischarge (ChanQ(t))
</comment>
</textvar>

<textvar name="LakePrevOutflowEnd" value="$(PathOut)/lakeprevoutq.end">
<comment>
Reported lake outflow at previous routing sub-step (ChanQ(t-1)) [m3/s]
-9999 sets initial value
</comment>
</textvar>

<textvar name="LakeStorageM3" value="$(PathOut)/lakest">
<comment>
Reported lake storage [m3]
</comment>
</textvar>


<textvar name="ReservoirFillEnd" value="$(PathOut)/rsfil.end">
<comment>
Reported reservoir filling [-]
</comment>
</textvar>

<textvar name="CrossSection2End" value="$(PathOut)/ch2cr.end">
<comment>
Reported cross section area 2nd line of rounting [m2]
</comment>
</textvar>

<textvar name="ChSideEnd" value="$(PathOut)/chside.end">
<comment>
Reported channel side flow [m2/s]
</comment>
</textvar>

<textvar name="ChanQEnd" value="$(PathOut)/chanq.end">
<comment>
Reported istantaneous discharge at end of computation step [cu m/s] ChanQ
</comment>
</textvar>

<textvar name="DischargeEnd" value="$(PathOut)/dis.end">
<comment>
Reported discharge [cu m/s] (average over the model timesteps) (AvgDis)
</comment>
</textvar>

<textvar name="DSLRForestEnd" value="$(PathOut)/dslrf.end">
<comment>
Reported days since last rain
</comment>
</textvar>
<textvar name="CumInterceptionForestEnd" value="$(PathOut)/cumf.end">
<comment>
Reported interception storage [mm]
</comment>
</textvar>
<textvar name="Theta1ForestEnd" value="$(PathOut)/thfa.end">
<comment>
Reported volumetric soil moisture content for
soil layer 1a (superficial layer) [V/V] [mm3/mm3]
</comment>
</textvar>
<textvar name="Theta2ForestEnd" value="$(PathOut)/thfb.end">
<comment>
Reported volumetric soil moisture content for both
soil layer 1b (upper layer) [V/V] [mm3/mm3]
</comment>
</textvar>
<textvar name="Theta3ForestEnd" value="$(PathOut)/thfc.end">
<comment>
Reported volumetric soil moisture content for both
soil layer 2 (lower layer) [V/V] [mm3/mm3]
</comment>
</textvar>

<textvar name="UZForestEnd" value="$(PathOut)/uzf.end">
<comment>
Reported storage in upper response box [mm]
</comment>
</textvar>

<textvar name="CumIntSealedEnd" value="$(PathOut)/cseal.end">
<comment>
cumulative interception [mm]
</comment>
</textvar>


<textvar name="DSLRIrrigationEnd" value="$(PathOut)/dslri.end">
<comment>
Reported days since last rain
</comment>
</textvar>
<textvar name="CumInterceptionIrrigationEnd" value="$(PathOut)/cumi.end">
<comment>
Reported interception storage [mm]
</comment>
</textvar>
<textvar name="Theta1IrrigationEnd" value="$(PathOut)/thia.end">
<comment>
Reported volumetric soil moisture content for
soil layer 1a (superficial layer) [V/V] [mm3/mm3]
</comment>
</textvar>
<textvar name="Theta2IrrigationEnd" value="$(PathOut)/thib.end">
<comment>
Reported volumetric soil moisture content for both
soil layer 1b (upper layer) [V/V] [mm3/mm3]
</comment>
</textvar>

<textvar name="Theta3IrrigationEnd" value="$(PathOut)/thic.end">
<comment>
Reported volumetric soil moisture content for both
soil layer 1c (lower layer) [V/V] [mm3/mm3]
</comment>
</textvar>

<textvar name="UZIrrigationEnd" value="$(PathOut)/uzi.end">
<comment>
Reported storage in upper response box [mm]
</comment>
</textvar>


</group>

<group>
<comment>
INDIVIDUAL DRIVING METEOROLOGICAL VARIABLES (AT EVERY TIME STEP)
ONLY IF REPORTING OF EACH RESPECTIVE VARIABLE IS
SWITCHED ON (DEFAULT: ALL SWITCHED OFF)
Note reporting is done as a quantity per time step, not as
an intensity (as in meteo input!)
</comment>

<textvar name="PrecipitationMapsOut" value="$(PathOut)/pr">
<comment>
Precipitation [mm per time step]
</comment>
</textvar>

<textvar name="TavgMapsOut" value="$(PathOut)/tav">
<comment>
Average DAILY temperature [degrees C]
</comment>
</textvar>

<textvar name="ETRefMapsOut" value="$(PathOut)/et">
<comment>
Potential reference evapotranspiration [mm per time step]
</comment>
</textvar>

<textvar name="ESRefMapsOut" value="$(PathOut)/es">
<comment>
Potential evaporation from bare soil surface [mm per time step]
</comment>
</textvar>

<textvar name="EWRefMapsOut" value="$(PathOut)/ew">
<comment>
Potential evaporation from open water surface [mm per time step]
</comment>
</textvar>

</group>

<group>
<comment>
INDIVIDUAL STATE VARIABLES (AT EVERY TIME STEP)
ONLY IF REPORTING OF EACH RESPECTIVE VARIABLE IS
SWITCHED ON (DEFAULT: ALL SWITCHED OFF)
</comment>

<textvar name="Theta1Maps" value="$(PathOut)/tha">
<comment>
Reported volumetric soil moisture content for
soil layer 1a (superficial layer) [V/V] [mm3/mm3]
</comment>
</textvar>

<textvar name="Theta2Maps" value="$(PathOut)/thb">
<comment>
Reported volumetric soil moisture content for
soil layer 1b (upper layer) [V/V] [mm3/mm3]
</comment>
</textvar>

<textvar name="Theta3Maps" value="$(PathOut)/thc">
<comment>
Reported volumetric soil moisture content for
soil layer 2 (lower layer) [V/V] [mm3/mm3]
</comment>
</textvar>

<textvar name="ThetaMaps" value="$(PathOut)/th">
<comment>
Reported volumetric soil moisture content for  combined
soil layer 1 and 2 [V/V] [mm3/mm3]
</comment> 
</textvar>


<textvar name="UZMaps" value="$(PathOut)/uz">
<comment>
Reported storage in upper response box [mm]
</comment>
</textvar>

<textvar name="LZMaps" value="$(PathOut)/lz">
<comment>
Reported storage in lower response box [mm]
</comment>
</textvar>

<textvar name="LZMaps0" value="$(PathOut)/lzn">
<comment>
Reported storage in lower response box [mm]
</comment>
</textvar>

<textvar name="LZMaps1" value="$(PathOut)/lz1">
<comment>
Reported storage in lower response box [mm]
</comment>
</textvar>

<textvar name="LZMaps2" value="$(PathOut)/lz2">
<comment>
Reported storage in lower response box [mm]
</comment>
</textvar>

<textvar name="LZMaps3" value="$(PathOut)/lz3">
<comment>
Reported storage in lower response box [mm]
</comment>
</textvar>

<textvar name="DSLRMaps" value="$(PathOut)/dslr">
<comment>
Reported days since last rain
</comment>
</textvar>

<textvar name="WaterDepthMaps" value="$(PathOut)/wdept">
<comment>
Reported water depth [m]
</comment>
</textvar>

<textvar name="OFDirectMaps" value="$(PathOut)/ofdir">
<comment>
Reported overland flow water volume [m3] for direct runoff fraction on catchment surfac
</comment>
</textvar>

<textvar name="OFOtherMaps" value="$(PathOut)/ofoth">
<comment>
Reported overland flow water volume [m3] for other fraction on catchment surfac
</comment>
</textvar>

<textvar name="OFForestMaps" value="$(PathOut)/offor">
<comment>
Reported overland flow water volume [m3] for forest fraction on catchment surfac
</comment>
</textvar>

<textvar name="ChanCrossSectionMaps" value="$(PathOut)/chcro">
<comment>
Reported channel cross-section area [m2]
</comment>
</textvar>

<textvar name="SnowCoverMaps" value="$(PathOut)/scov">
<comment>
Reported snow cover [mm]
</comment>
</textvar>

<textvar name="FrostIndexMaps" value="$(PathOut)/frost">
<comment>
Reported frost index [degC/day]
</comment>
</textvar>

<textvar name="CumInterceptionMaps" value="$(PathOut)/cum">
<comment>
Reported interception storage, other fraction [mm]
</comment>
</textvar>


<textvar name="DSLRForestMaps" value="$(PathOut)/dslrf">
<comment>
Reported days since last rain
</comment>
</textvar>

<textvar name="CumInterceptionForestMaps" value="$(PathOut)/cumf">
<comment>
Reported interception storage, forest fraction [mm]
</comment>
</textvar>

<textvar name="Theta1ForestMaps" value="$(PathOut)/thfa">
<comment>
Reported volumetric soil moisture content for
soil layer 1a (superficial layer) [V/V] [mm3/mm3]
</comment>
</textvar>

<textvar name="Theta2ForestMaps" value="$(PathOut)/thfb">
<comment>
Reported volumetric soil moisture content for both
soil layer 1b (upper layer) [V/V] [mm3/mm3]
</comment>
</textvar>

<textvar name="Theta3ForestMaps" value="$(PathOut)/thfc">
<comment>
Reported volumetric soil moisture content for both
soil layer 2 (lower layer) [V/V] [mm3/mm3]
</comment>
</textvar>

<textvar name="UZForestMaps" value="$(PathOut)/uzF">
<comment>
Reported storage in upper response box [mm]
</comment>
</textvar>
</group>

<group>
<comment>
INDIVIDUAL RATE VARIABLES (AT EVERY TIME STEP)
ONLY IF REPORTING OF EACH RESPECTIVE VARIABLE IS
SWITCHED ON (DEFAULT: ALL SWITCHED OFF)
</comment>

<textvar name="RainMaps" value="$(PathOut)/rain">
<comment>
Reported rain (excluding snow)[mm]
</comment>
</textvar>

<textvar name="SnowMaps" value="$(PathOut)/snow">
<comment>
Reported snow (excluding rain)[mm]
</comment>
</textvar>

<textvar name="SnowMeltMaps" value="$(PathOut)/smelt">
<comment>
Reported snowmelt [mm]
</comment>
</textvar>

<textvar name="InterceptionMaps" value="$(PathOut)/int">
<comment>
Reported interception [mm]
</comment>
</textvar>

<textvar name="TaMaps" value="$(PathOut)/tact">
<comment>
Reported transpiration [mm]
</comment>
</textvar>

<textvar name="ESActMaps" value="$(PathOut)/esact">
<comment>
Reported soil evaporation [mm]
</comment>
</textvar>

<textvar name="EWIntMaps" value="$(PathOut)/ewint">
<comment>
Reported evaporation of intercepted water [mm]
</comment>
</textvar>

<textvar name="ETActMaps" value="$(PathOut)/etact">
<comment>
Reported actual evapotranspiration [mm]
</comment>
</textvar>

<textvar name="LeafDrainageMaps" value="$(PathOut)/ldra">
<comment>
Reported leaf drainage [mm]
</comment>
</textvar>

<textvar name="InfiltrationMaps" value="$(PathOut)/inf">
<comment>
Reported infiltration [mm]
</comment>
</textvar>

<textvar name="PrefFlowMaps" value="$(PathOut)/pflow">
<comment>
Reported preferential flow [mm]
</comment>
</textvar>

<textvar name="Percolation1ato1bOtherMaps" value="$(PathOut)/Percolation1ato1bOther">
<comment>
Reported percolation from soil layer 1a to soil layer 1b, other fraction  [mm]
</comment>
</textvar>

<textvar name="Percolation1ato1bForestMaps" value="$(PathOut)/Percolation1ato1bForest">
<comment>
Reported percolation from soil layer 1a to soil layer 1b, forest fraction  [mm]
</comment>
</textvar>

<textvar name="Percolation1ato1bIrrigationMaps" value="$(PathOut)/Percolation1ato1bIrrigation">
<comment>
Reported percolation from soil layer 1a to soil layer 1b, irrigation fraction  [mm]
</comment>
</textvar>

<textvar name="Percolation1bto2OtherMaps" value="$(PathOut)/Percolation1bto2Other">
<comment>
Reported percolation from soil layer 1b to soil layer 2, other fraction  [mm]
</comment>
</textvar>

<textvar name="Percolation1bto2ForestMaps" value="$(PathOut)/Percolation1bto2Forest">
<comment>
Reported percolation from soil layer 1b to soil layer 2, forest fraction  [mm]
</comment>
</textvar>

<textvar name="Percolation1bto2IrrigationMaps" value="$(PathOut)/Percolation1bto2Irrigation">
<comment>
Reported percolation from soil layer 1b to soil layer 2, irrigation fraction  [mm]
</comment>
</textvar>

<textvar name="SeepSubToGWOtherMaps" value="$(PathOut)/sgwOther">
<comment>
Reported seepage to groundwater(from soil layer 2 to groundwater), other fraction [mm]
</comment>
</textvar>

<textvar name="SeepSubToGWForestMaps" value="$(PathOut)/sgwForest">
<comment>
Reported seepage to groundwater(from soil layer 2 to groundwater), forest fraction [mm]
</comment>
</textvar>

<textvar name="SeepSubToGWIrrigationMaps" value="$(PathOut)/sgwIrrigation">
<comment>
Reported seepage to groundwater(from soil layer 2 to groundwater), irrigation fraction [mm]
</comment>
</textvar>

<textvar name="SeepSubToGWMaps" value="$(PathOut)/sgwPixel">
<comment>
Reported seepage to groundwater(from soil layer 2 to groundwater), weighted sum over the fraction of each pixel [mm]
</comment>
</textvar>

<textvar name="AvailGWMaps" value="$(PathOut)/agw">
<comment>
Reported available groundwater LZ+ GWLoss [mm]
</comment>
</textvar>

<textvar name="SurfaceRunoffMaps" value="$(PathOut)/srun">
<comment>
Reported surface runoff [mm]
</comment>
</textvar>

<textvar name="UZOutflowMaps" value="$(PathOut)/quz">
<comment>
Reported upper zone outflow [mm]
</comment>
</textvar>

<textvar name="LZOutflowMaps" value="$(PathOut)/qlz">
<comment>
Reported lower zone outflow [mm]
</comment>
</textvar>

<textvar name="FastRunoffMaps" value="$(PathOut)/frun">
<comment>
Reported fast runoff = surface + UZ [mm]
</comment>
</textvar>

<textvar name="GwLossMaps" value="$(PathOut)/gwl">
<comment>
Reported GWloss [mm]
</comment>
</textvar>

<textvar name="TotalRunoffMaps" value="$(PathOut)/trun">
<comment>
Reported total runoff [mm]
</comment>
</textvar>

<textvar name="TotalToChanMaps" value="$(PathOut)/ttoc">
<comment>
Reported total runoff that enters the channel: groundwater + surface runoff [mm]
</comment>
</textvar>

<textvar name="DirectRunoffMaps" value="$(PathOut)/dirrun">
<comment>
Reported Direct Runoff [mm]
</comment>
</textvar>

<textvar name="FlowVelocityMSecMaps" value="$(PathOut)/v">
<comment>
Reported FlowVelocityMSecMaps [m/s]
</comment>
</textvar>

<textvar name="TravelDistanceMMaps" value="$(PathOut)/trdistm">
<comment>
Reported TravelDistance [m]
</comment>
</textvar>

<textvar name="GwPercUZLZMaps" value="$(PathOut)/uz2lz">
<comment>
Reported percolation from upper to lower groundwater zone [mm]
</comment>
</textvar>


<textvar name="EWIntForestMaps" value="$(PathOut)/ewintF">
<comment>
Reported evaporation of intercepted water [mm]
</comment>
</textvar>

<textvar name="ESActForestMaps" value="$(PathOut)/esactF">
<comment>
Reported soil evaporation [mm]
</comment>
</textvar>

<textvar name="LeafDrainageForestMaps" value="$(PathOut)/ldraF">
<comment>
Reported leaf drainage Forest[mm]
</comment>
</textvar>

<textvar name="InterceptionForestMaps" value="$(PathOut)/intF">
<comment>
Reported interception forest [mm]
</comment>
</textvar>

<textvar name="InfiltrationForestMaps" value="$(PathOut)/infF">
<comment>
Reported infiltration [mm]
</comment>
</textvar>

<textvar name="TaForestMaps" value="$(PathOut)/tactF">
<comment>
Reported transpiration forest [mm]
</comment>
</textvar>

<textvar name="PrefFlowForestMaps" value="$(PathOut)/pflowF">
<comment>
Reported preferential flow [mm]
</comment>
</textvar>

<textvar name="PercolationForestMaps" value="$(PathOut)/to2suF">
<comment>
Reported percolation from 1st to 2nd soil layer [mm]
</comment>
</textvar>

<textvar name="SeepSubToGWForestMaps" value="$(PathOut)/sgwF">
<comment>
Reported seepage to groundwater[mm]
</comment>
</textvar>

<textvar name="UZOutflowForestMaps" value="$(PathOut)/quzF">
<comment>
Reported upper zone outflow [mm]
</comment>
</textvar>

<textvar name="GwPercUZLZForestMaps" value="$(PathOut)/uz2lzF">
<comment>
Reported percolation from upper to lower zone [mm]
</comment>
</textvar>

<textvar name="GwPercLossForestMaps" value="$(PathOut)/lossF">
<comment>
Reported loss from lower zone [mm]
</comment>
</textvar>

<textvar name="GwPercLossMaps" value="$(PathOut)/loss">
<comment>
Reported loss from lower zone [mm]
</comment>
</textvar>

<textvar name="Theta1IrrigationMaps" value="$(PathOut)/thia">
<comment>
Reported volumetric soil moisture content for
soil layer 1a [V/V] [mm3/mm3]
</comment>
</textvar>

<textvar name="Theta2IrrigationMaps" value="$(PathOut)/thib">
<comment>
Reported volumetric soil moisture content for both
soil layer 1b [V/V] [mm3/mm3]
</comment>
</textvar>

<textvar name="Theta3IrrigationMaps" value="$(PathOut)/thic">
<comment>
Reported volumetric soil moisture content for both
soil layer 2 [V/V] [mm3/mm3]
</comment>
</textvar>

</group>


<group>
<comment>
MISCELLANEOUS OUTPUT MAPS AND TIME SERIES
</comment>

<textvar name="LZAvInflowTS" value="$(PathOut)/lzAvIn.tss">
<comment>
Time series of average percolation rate from upper to
lower groundwater zone (reported at sites) [mm/day]
</comment>
</textvar>

<textvar name="LZAvInflowAvUpsTS" value="$(PathOut)/lzAvInUps.tss">
<comment>
Time series of average percolation rate from upper to
lower groundwater zone (average for upstream area of each gauge) [mm/day]
</comment>
</textvar>

<textvar name="SMStressMap" value="$(PathOut)/smstress">
<comment>
Reported number of days in simulation with soil moisture stress [days]
</comment>
</textvar>

<textvar name="SMStressForestMap" value="$(PathOut)/smstressForest">
<comment>
Reported number of days in simulation with soil moisture stress for forest fraction [days]
</comment>
</textvar>

<textvar name="RWSMaps" value="$(PathOut)/rws">
<comment>
Reported soil transpiration reduction factor [-] for other landuse
values below 1 indicate soil moisture stress
</comment>
</textvar>

<textvar name="RWSForestMaps" value="$(PathOut)/rwsF">
<comment>
Reported soil transpiration reduction factor [-]
values below 1 indicate soil moisture stress
</comment>
</textvar>
</group>


</group>


<group>
<comment>
**************************************************************
REPORTED OUTPUT TIME SERIES
**************************************************************
</comment>

<textvar name="DisTS" value="$(PathOut)/disWin.tss">
<comment>
Reported discharge [cu m/s]
</comment>
</textvar>

<textvar name="ChanqTS" value="$(PathOut)/chanqWin.tss">
<comment>
Reported discharge over last routing sub-step [cu m/s]
</comment>
</textvar>

<textvar name="WaterLevelTS" value="$(PathOut)/waterLevel.tss">
<comment>
Reported water level [m]
</comment>
</textvar>

<group>
<comment>
OUTPUT AT SITES: STATE VARIABLES
</comment>

<textvar name="WaterDepthTS" value="$(PathOut)/wDepth.tss">
<comment>
Water depth on soil surface [mm]
</comment>
</textvar>

<textvar name="SnowCoverTS" value="$(PathOut)/scov.tss">
<comment>
Depth of snow cover on soil surface [mm]
</comment>
</textvar>

<textvar name="CumInterceptionTS" value="$(PathOut)/cumInt.tss">
<comment>
Water stored as interception [mm]
</comment>
</textvar>

<textvar name="Theta1AvUpsTS" value="$(PathOut)/th1aAvUps.tss">
    <comment>
        Soil moisture layer 1a [cu mm / cu mm]
    </comment>
</textvar>

<textvar name="Theta2AvUpsTS" value="$(PathOut)/th1bAvUps.tss">
    <comment>
        Soil moisture layer 1b [cu mm / cu mm]
    </comment>
</textvar>

<textvar name="Theta3AvUpsTS" value="$(PathOut)/th2AvUps.tss">
    <comment>
        Soil moisture layer 2 [cu mm / cu mm]
    </comment>
</textvar>

<textvar name="Theta1TS" value="$(PathOut)/th1a.tss">
<comment>
Soil moisture layer 1a [cu mm / cu mm]
</comment>
</textvar>

<textvar name="Theta2TS" value="$(PathOut)/th1b.tss">
<comment>
Soil moisture layer 1b [cu mm / cu mm]
</comment>
</textvar>

<textvar name="Theta3TS" value="$(PathOut)/th2.tss">
<comment>
Soil moisture layer 2 [cu mm / cu mm]
</comment>
</textvar>

<textvar name="UZTS" value="$(PathOut)/uz.tss">
<comment>
Storage in upper groundwater zone [mm]
</comment>
</textvar>

<textvar name="LZTS" value="$(PathOut)/lz.tss">
<comment>
Storage in lower groundwater zone [mm]
</comment>
</textvar>

<textvar name="DSLRTS" value="$(PathOut)/dslr.tss">
<comment>
Days since last rain [days]
</comment>
</textvar>

<textvar name="FrostIndexTS" value="$(PathOut)/frost.tss">
<comment>
Frost index [degC/day]
</comment>
</textvar>

<textvar name="DSLRTSForest" value="$(PathOut)/dslrForest.tss">
<comment>
Days since last rain [days]
</comment>
</textvar>


</group>

<group>
<comment>
OUTPUT AT SITES: RATE VARIABLES
</comment>

<textvar name="RainTS" value="$(PathOut)/rain.tss">
<comment>
Rain (excluding snow) [mm]
</comment>
</textvar>

<textvar name="SnowTS" value="$(PathOut)/snow.tss">
<comment>
Snow (excluding rain) [mm]
</comment>
</textvar>

<textvar name="SnowmeltTS" value="$(PathOut)/snowMelt.tss">
<comment>
Reported snowmelt [mm]
</comment>
</textvar>

<textvar name="InterceptionTS" value="$(PathOut)/interception.tss">
<comment>
Reported interception [mm]
</comment>
</textvar>

<textvar name="TaTS" value="$(PathOut)/tAct.tss">
<comment>
Reported transpiration [mm]
</comment>
</textvar>

<textvar name="ESActTS" value="$(PathOut)/esAct.tss">
<comment>
Reported soil evaporation [mm]
</comment>
</textvar>

<textvar name="EWIntTS" value="$(PathOut)/ewIntAct.tss">
<comment>
Reported evaporation from interception storage [mm]
</comment>
</textvar>

<textvar name="LeafDrainageTS" value="$(PathOut)/leafDrainage.tss">
<comment>
Reported leaf drainage [mm]
</comment>
</textvar>

<textvar name="InfiltrationTS" value="$(PathOut)/infiltration.tss">
<comment>
Reported infiltration [mm]
</comment>
</textvar>

<textvar name="PrefFlowTS" value="$(PathOut)/prefFlow.tss">
<comment>
Reported preferential flow [mm]
</comment>
</textvar>

<textvar name="PercolationTS" value="$(PathOut)/dTopToSub.tss">
<comment>
Reported percolation from 1st to 2nd soil layer [mm]
</comment>
</textvar>

<textvar name="SeepSubToGWTS" value="$(PathOut)/dSubToUz.tss">
<comment>
Reported seepage to groundwater[mm]
</comment>
</textvar>

<textvar name="SurfaceRunoffTS" value="$(PathOut)/surfaceRunoff.tss">
<comment>
Reported surface runoff [mm]
</comment>
</textvar>

<textvar name="UZOutflowTS" value="$(PathOut)/qUz.tss">
<comment>
Reported upper zone outflow [mm]
</comment>
</textvar>

<textvar name="LZOutflowTS" value="$(PathOut)/qLz.tss">
<comment>
Reported lower zone outflow [mm]
</comment>
</textvar>

<textvar name="TotalRunoffTS" value="$(PathOut)/totalRunoff.tss">
<comment>
Reported total runoff [mm]
</comment>
</textvar>

<textvar name="GwPercUZLZTS" value="$(PathOut)/percUZLZ.tss">
<comment>
Reported percolation from upper to lower zone [mm]
</comment>
</textvar>

<textvar name="GwLossTS" value="$(PathOut)/loss.tss">
<comment>
Reported loss from lower zone [mm]
</comment>
</textvar>

</group>

<group>
<comment>
AVERAGE VALUES OF METEOROLOGICAL FORCING VARIABLES
UPSTREAM OF GAUGES
(only if repMeteoUpsGauges option is activated)
</comment>

<textvar name="PrecipitationAvUpsTS" value="$(PathOut)/precipUps.tss">
<comment>
Precipitation [mm/time step]
</comment>
</textvar>

<textvar name="TavgAvUpsTS" value="$(PathOut)/tAvgUps.tss">
<comment>
Average temperature  [deg C]
</comment>
</textvar>

<textvar name="ETRefAvUpsTS" value="$(PathOut)/etUps.tss">
<comment>
Reference evapotranspiration [mm/time step]
</comment>
</textvar>

<textvar name="ESRefAvUpsTS" value="$(PathOut)/esUps.tss">
<comment>
Potential soil evaporation [mm/time step]
</comment>
</textvar>

<textvar name="EWRefAvUpsTS" value="$(PathOut)/ewUps.tss">
<comment>
Potential open water evaporation [mm/time step]
</comment>
</textvar>

</group>

<group>
<comment>
AVERAGE VALUES OF MODEL STATE VARIABLES
UPSTREAM OF GAUGES
(only if repStateUpsGauges option is activated)
</comment>

<textvar name="WaterDepthAvUpsTS" value="$(PathOut)/wDepthUps.tss">
<comment>
Water depth on soil surface [mm]
</comment>
</textvar>

<textvar name="SnowCoverAvUpsTS" value="$(PathOut)/scovUps.tss">
<comment>
Depth of snow cover on soil surface [mm]
</comment>
</textvar>

<textvar name="CumInterceptionAvUpsTS" value="$(PathOut)/cumInterceptionUps.tss">
<comment>
Water stored as interception [mm]
</comment>
</textvar>

<textvar name="UZAvUpsTS" value="$(PathOut)/uzUps.tss">
<comment>
Storage in upper groundwater zone [mm]
</comment>
</textvar>

<textvar name="LZAvUpsTS" value="$(PathOut)/lzUps.tss">
<comment>
Storage in lower groundwater zone [mm]
</comment>
</textvar>

<textvar name="DSLRAvUpsTS" value="$(PathOut)/dslrUps.tss">
<comment>
Days since last rain [days]
</comment>
</textvar>

<textvar name="FrostIndexAvUpsTS" value="$(PathOut)/frostUps.tss">
<comment>
Frost index [degC/day]
</comment>
</textvar>

<textvar name="DSLRForestAvUpsTS" value="$(PathOut)/dslrUpsForest.tss">
<comment>
Days since last rain [days]
</comment>
</textvar>


</group>

<group>
<comment>
AVERAGE VALUES OF MODEL RATE VARIABLES
UPSTREAM OF GAUGES
(only if repRateUpsGauges option is activated)
</comment>

<textvar name="RainAvUpsTS" value="$(PathOut)/rainUps.tss">
<comment>
Rain (excluding snow) [mm]
</comment>
</textvar>

<textvar name="SnowAvUpsTS" value="$(PathOut)/snowUps.tss">
<comment>
Snow (excluding rain) [mm]
</comment>
</textvar>

<textvar name="SnowmeltAvUpsTS" value="$(PathOut)/snowMeltUps.tss">
<comment>
Snow melt [mm]
</comment>
</textvar>

<textvar name="InterceptionAvUpsTS" value="$(PathOut)/interceptionUps.tss">
<comment>
Interception [mm]
</comment>
</textvar>

<textvar name="TaAvUpsTS" value="$(PathOut)/tActUps.tss">
<comment>
Actual transpiration [mm]
</comment>
</textvar>

<textvar name="ESActAvUpsTS" value="$(PathOut)/esActUps.tss">
<comment>
Actual evaporation [mm]
</comment>
</textvar>

<textvar name="EWIntAvUpsTS" value="$(PathOut)/ewIntActUps.tss">
<comment>
Evaporation from interception storage [mm]
</comment>
</textvar>

<textvar name="LeafDrainageAvUpsTS" value="$(PathOut)/leafDrainageUps.tss">
<comment>
Leaf drainage [mm]
</comment>
</textvar>

<textvar name="InfiltrationAvUpsTS" value="$(PathOut)/infUps.tss">
<comment>
Infiltration [mm]
</comment>
</textvar>

<textvar name="PrefFlowAvUpsTS" value="$(PathOut)/prefFlowUps.tss">
<comment>
Preferential flow [mm]
</comment>
</textvar>

<textvar name="PercolationAvUpsTS" value="$(PathOut)/dTopToSubUps.tss">
<comment>
Percolation upper to lower soil layer [mm]
</comment>
</textvar>

<textvar name="SeepSubToGWAvUpsTS" value="$(PathOut)/dSubToUzUps.tss">
<comment>
Seepage from lower soil layer to groundwater [mm]
</comment>
</textvar>

<textvar name="SurfaceRunoffAvUpsTS" value="$(PathOut)/surfaceRunoffUps.tss">
<comment>
Surface runoff [mm]
</comment>
</textvar>

<textvar name="UZOutflowAvUpsTS" value="$(PathOut)/qUzUps.tss">
<comment>
Outflow from upper groundwater zone (to channel) [mm]
</comment>
</textvar>

<textvar name="LZOutflowAvUpsTS" value="$(PathOut)/qLzUps.tss">
<comment>
Outflow from lower groundwater zone (to channel) [mm]
</comment>
</textvar>

<textvar name="TotalRunoffAvUpsTS" value="$(PathOut)/totalRunoffUps.tss">
<comment>
Total runoff [mm]
</comment>
</textvar>

<textvar name="GwPercUZLZAvUpsTS" value="$(PathOut)/percUZLZUps.tss">
<comment>
Reported percolation from upper to lower groundwater zone [mm]
</comment>
</textvar>

<textvar name="GwLossAvUpsTS" value="$(PathOut)/lossUps.tss">
<comment>
Reported loss from lower zone [mm]
</comment>
</textvar>

</group>

<group>
<comment>
NUMERICS
</comment>

<textvar name="WaterMassBalanceTSS" value="$(PathOut)/mbError.tss">
<comment>
Reported mass balance error at outlet [cu m]
</comment>
</textvar>

<textvar name="MassBalanceMMTSS" value="$(PathOut)/mbErrorMm.tss">
<comment>
Reported mass balance error at outlet (as mm water slice)
</comment>
</textvar>

<textvar name="MassBalanceErrorSplitRoutingTSS" value="$(PathOut)/mbErrorSplitRoutingM3.tss">
<comment>
Reported mass balance error due to the split routing module, for each catchment [m3]
</comment>
</textvar>  

<textvar name="OutletDischargeErrorSplitRoutingTSS" value="$(PathOut)/OutletDischargeErrorSplitRoutingM3S.tss">
<comment>
Reported discharge error at the outlet as a consequence of the mass balance error within the split routing module, for each catchment [m3/s]
</comment>
</textvar>

<textvar name="MBErrorStorageRatioTSS" value="$(PathOut)/MBErrorStorageRatio.tss">
<comment>
Reported ratio between the mass balance error and the water volume storage, for each catchment [m3/m3]
</comment>
</textvar>

<textvar name="AverageFractionsCatchmentTSS" value="$(PathOut)/AverageFractionsCatchment.tss">
<comment>
Average value of the sum of the fractions within a catchment: this value must be 1.0 in order to avoid mass balace errors! [-]
</comment>
</textvar>

<textvar name="Th1LTResTS" value="$(PathOut)/thTopLtRes.tss">
<comment>
Number of cells with Theta lower than
residual soil moisture content
(should ALWAYS be zero, if not something is
seriously wrong!!!)
TEST ONLY!! REMOVE OR HIDE IN FINAL VERSION!!
</comment>
</textvar>

<textvar name="Th2LTResTS" value="$(PathOut)/thSubLtRes.tss">
<comment>
Number of cells with Theta lower than
residual soil moisture content
(should ALWAYS be zero, if not something is
seriously wrong!!!)
TEST ONLY!! REMOVE OR HIDE IN FINAL VERSION!!
</comment>
</textvar>

<textvar name="StepsSoilTS" value="$(PathOut)/stepsSoil.tss">
<comment>
Number of sub-steps needed for soil moisture
routine
</comment>
</textvar>

</group>

</group>

<group>
<comment>
**************************************************************
BASE INPUT MAPS AND TABLES
**************************************************************
</comment>

<group>
<comment>
**************************************************************
TOPOGRAPHY MAPS
**************************************************************
</comment>

<textvar name="Ldd" value="$(PathMaps)/ec_ldd.nc">
<comment>
$(PathMaps)/ldd.map
local drain direction map (1-9)
</comment>
</textvar>

<textvar name="Grad" value="$(PathMaps)/gradient.map">
<comment>
slope gradient [-] (0.50 -&gt; tangent=0.5, angle=26.5 degrees)
</comment>
</textvar>

<textvar name="ElevationStD" value="$(PathMaps)/elvstd.map">
<comment>
Elevation standard deviation [m], i.e. altitude difference elevation within pixel.
Used for sub-pixel modelling of snow accumulation
and melt
</comment>
</textvar>

<textvar name="Gauges" value="$(Gauges)">
<comment>
outlets.map
Nominal map with gauge locations (i.e cells for which simulated discharge
is written to file(1,2,3 etc)
</comment>
</textvar>

<textvar name="Sites" value="$(PathMaps)/sites.map">
<comment>
map with monitoring sites (1,2,3 etc)
</comment>
</textvar>

<textvar name="PixelLengthUser" value="$(PathMaps)/pixleng.map">
<comment>
optional map with pixel length [m], only needed in case map attributes
are not in [m] (e.g. lat / lon systems)
</comment>
</textvar>

<textvar name="PixelAreaUser" value="$(PathMaps)/pixarea.map">
<comment>
optional map with pixel area [m2], only needed in case map attributes
are not in [m] (e.g. lat / lon systems)
</comment>
</textvar>


</group>

<group>

<comment>
**************************************************************
SOIL PARAMETERS
**************************************************************

Suggested parameterisation strategy:

- use b_Xinanjiang and PowerPrefFlow as calibration constants

</comment>

<textvar name="SoilDepth1" value="$(PathMapsTables)/soildepth1_o.map">
<comment>
Soil depth for 1st layer: 1a (superficial layer)
Minimum Soil Depth [mm] for superficial soil layer
For Europe it is  50 mm
For Africa it is 200 mm
</comment>
</textvar>

<textvar name="SoilDepth2" value="$(PathMapsTables)/soildepth2_o.map">
<comment>
Soil depth for 2nd layer: 1b (upper layer)
Minimum Soil Depth [mm] for second soil layer
</comment>
</textvar>

<textvar name="SoilDepth3" value="$(PathMapsTables)/soildepth3_o.map">
<comment>
Soil depth for 2nd layer: 2 (lower layer)
Minimum Soil Depth [mm] for second soil layer
</comment>
</textvar>

<textvar name="SoilDepth1Forest" value="$(PathMapsTables)/soildepth1_f.map">
<comment>
Soil depth for 1st layer: 1a 
Minimum Soil Depth [mm] for upper soil layer
For Europe it is  50 mm
For Africa it is 200 mm
</comment>
</textvar>

<textvar name="SoilDepth2Forest" value="$(PathMapsTables)/soildepth2_f.map">
<comment>
Soil depth for 2nd layer: 1b
Minimum Soil Depth [mm] for lower soil layer
</comment>
</textvar>

<textvar name="SoilDepth3Forest" value="$(PathMapsTables)/soildepth3_f.map">
<comment>
Soil depth for 2nd layer: 2
Minimum Soil Depth [mm] for lower soil layer  300
</comment>
</textvar>

</group>


<group>
<comment>
**************************************************************
LAND USE RELATED MAPS AND TABLES
**************************************************************
</comment>

<textvar name="DirectRunoffFraction" value="$(PathMapsLanduse)/fracsealed.map">
<comment>
$(PathMapsLanduse)/fracsealed.map
urban area (0-1)
</comment>
</textvar>

<textvar name="DirectRunoffFractionMaps" value="$(PathMapsLandUseChange)/fracsealed">
<comment>
stack of Direct Runoff fraction maps (0-1)
</comment>
</textvar>

<textvar name="ForestFraction" value="$(PathMapsLanduse)/fracforest.map">
<comment>
$(PathMapsLanduse)/fracforest.map
forest fraction of a pixel (0-1)
</comment>
</textvar>

<textvar name="ForestFractionMaps" value="$(PathMapsLandUseChange)/fracforest">
<comment>
$(PathMapsLandUseChange)/
stack of forest fraction maps (0-1)
</comment>
</textvar>

<textvar name="WaterFraction" value="$(PathMapsLanduse)/fracwater.map">
<comment>
$(PathMapsLanduse)/fracwater.map
forest fraction of a pixel (0-1)
</comment>
</textvar>

<textvar name="WaterFractionMaps" value="$(PathMapsLandUseChange)/fracwater">
<comment>
$(PathMapsLandUseChange)/
stack of water fraction maps (0-1)
</comment>
</textvar>

<textvar name="OtherFraction" value="$(PathMapsLanduse)/fracother.map">
<comment>
$(PathMapsLanduse)/fracother.map
forest fraction of a pixel (0-1)
</comment>
</textvar>

<textvar name="OtherFractionMaps" value="$(PathMapsLandUseChange)/fracother">
<comment>
$(PathMapsLandUseChange)/
stack of other fraction maps (0-1)
</comment>
</textvar>

<textvar name="IrrigationFraction" value="$(PathMapsLanduse)/fracirrigated.map">
<comment>
$(PathMapsLanduse)/fracirrigated.map
irrigated area fraction of a pixel (0-1)
</comment>
</textvar>

<textvar name="IrrigationFractionMaps" value="$(PathMapsLandUseChange)/fracirrigated">
<comment>
$(PathMapsLandUseChange)/
stack of Irrigation fraction maps (0-1)
</comment>
</textvar>

<textvar name="DrainedFraction" value="0.1">
<comment>
$(PathMapsLanduse)/fracDrained.map
drained fraction from irrigated area  (0-1)
</comment>
</textvar>

<textvar name="RiceFraction" value="$(PathMapsLanduse)/fracrice.map">
<comment>
rice fraction of a pixel (0-1)
</comment>
</textvar>

<textvar name="RiceFractionMaps" value="$(PathMapsLandUseChange)/fracrice">
<comment>
stack of rice fraction maps (0-1)
</comment>
</textvar>

<textvar name="FractionGroundwaterUsed" value="$(PathMapsLanduse)/fracgwusedNew.map">
<comment>
groundwater used fraction of a pixel (0-1)
</comment>
</textvar>

<textvar name="FractionNonConventionalWaterUsed" value="$(PathMapsLanduse)/fracncused.map">
<comment>
NonConventionalWaterUsed (0-1)
</comment>
</textvar>

<textvar name="FractionLakeReservoirWaterUsed" value="0.25">
<comment>
lake and reservoir water used, fraction of a pixel (0-1)
</comment>
</textvar>

<textvar name="EFlowThreshold" value="$(PathMaps)/ad_dis_nat_10.nc">
<comment>
$(PathMaps)/eflow.map
EFlowThreshold is map with m3/s discharge, e.g. the 10th percentile discharge of the baseline run
</comment>
</textvar>

<textvar name="MapCropCoef" value="$(PathMapsTables)/cropcoef_o.map">
<comment>
table with crop coefficient for each land use; values ranging from 0.75 to 1.25;
source: Supit, p.83 CFET
</comment>
</textvar>

<textvar name="MapCropGroupNumber" value="$(PathMapsTables)/cropgrpn_o.map">
<comment>
table with crop group number; table 6.1 and 6.2 in WOFOST 6.0, Supit, 1994: p. 86
</comment>
</textvar>

<textvar name="MapN" value="$(PathMapsTables)/mannings_o.map">
<comment>
$(PathMapsTables)/manngs_2000_250m.map
table with Manning's roughness [m^(1/3) s^(-1)] for each CORINE landcover class
</comment>
</textvar>

<textvar name="MapForestCropCoef" value="$(PathMapsTables)/cropcoef_f.map">
<comment>
table with crop coefficient for each land use; values ranging from 0.75 to 1.25;
source: Supit, p.83 CFET
</comment>
</textvar>

<textvar name="MapForestCropGroupNumber" value="$(PathMapsTables)/cropgrpn_f.map">
<comment>
table with crop group number; table 6.1 and 6.2 in WOFOST 6.0, Supit, 1994: p. 86
</comment>
</textvar>

<textvar name="MapForestN" value="$(PathMapsTables)/mannings_f.map">
<comment>
$(PathMapsTables)/manngs_2000_250m.map
table with Manning's roughness [m^(1/3) s^(-1)] for each CORINE landcover class
</comment>
</textvar>

</group>


<group>

<comment>
**************************************************************
Variable Channel NoSubStepChannel
**************************************************************
</comment>

<textvar name="UpLimit" value="1.0E+9">
<comment>
UpArea do be included in max. celerity
</comment>
</textvar>

<textvar name="NoSubStepsChan" value="$(PathOut)/NoSubStepsChannel.tss">
<comment>
variable Number of sub steps for the kinematic wave routing
</comment>
</textvar>

<comment>
**************************************************************
CHANNEL MAPS
**************************************************************
</comment>

<textvar name="Channels" value="$(PathMaps)/chan.map">
<comment>
Boolean map with value 1 at channel pixels and 0 at
all other pixels
IMPORTANT: IF NON-CHANNEL PIXELS HAVE MISSING VALUES
THEN THIS  MAY RESULT IN INCORRECT RESULTS
</comment>
</textvar>

<textvar name="ChanGrad" value="$(PathMaps)/changrad.map">
<comment>
Channel gradient (fraction, dy/dx)
</comment>
</textvar>

<textvar name="ChanMan" value="$(PathMaps)/ec_chanman.nc"> 
<comment>
Channel Manning's n [m^(1/3) s^(-1)]
</comment>
</textvar>

<textvar name="ChanLength" value="$(PathMaps)/chanlength.map">
<comment>
Channel length [m]
</comment>
</textvar>

<textvar name="ChanBottomWidth" value="$(PathMaps)/ec_chanbw.nc">
<comment>
Channel bottom width [m]
</comment>
</textvar>

<textvar name="ChanSdXdY" value="$(PathMaps)/chans.map">
<comment>
Channel side slope, expressed as gradient
!! expressed as dx/dy !!! (NOT dy/dx, which would perhaps be more logical)
</comment>
</textvar>

<textvar name="FloodPlainWidth" value="$(PathMaps)/ec_chanflpn.nc">
<comment>
Floodplain Width [m]
</comment>
</textvar>

<textvar name="ChanDepthThreshold" value="$(PathMaps)/ec_chanbnkf.nc">
<comment>
Bankfull channel depth [m]
</comment>
</textvar>

</group>

<group>
<comment>
**************************************************************
TABLES WITH TOPSOIL SOIL PHYSICAL PARAMETERS (HYPRES)
Each parameter is defined for upper (1a and 1b) and
lower (2) soil layers
**************************************************************
</comment>

<textvar name="MapThetaSat1" value="$(PathSoilHyd)/thetas1_o.map">
<comment>
Soil moisture content at saturation [V/V] [mm3/mm3] for soil layer 1a (superficial soil layer)
</comment>
</textvar>

<textvar name="MapThetaSat2" value="$(PathSoilHyd)/thetas2_o.map">
<comment>
Soil moisture content at saturation [V/V] [mm3/mm3] for soil layer 1b (upper soil layer)
</comment>
</textvar>

<textvar name="MapThetaSat3" value="$(PathSoilHyd)/thetas3.map">
<comment>
Soil moisture content at saturation [V/V] [mm3/mm3] for soil layer 2 (lower soil layer)
</comment>
</textvar>

<textvar name="MapThetaRes1" value="$(PathSoilHyd)/thetar1.map">
<comment>
Residual soil moisture content [V/V] [mm3/mm3]  for soil layer 1a (superficial soil layer)
</comment>
</textvar>

<textvar name="MapThetaRes2" value="$(PathSoilHyd)/thetar2.map">
<comment>
Residual soil moisture content [V/V] [mm3/mm3] for soil layer 1b (upper soil layer)
</comment>
</textvar>

<textvar name="MapThetaRes3" value="$(PathSoilHyd)/thetar3.map">
<comment>
Residual soil moisture content [V/V] [mm3/mm3] for soil layer 2 (lower soil layer)
</comment>
</textvar>

<textvar name="MapLambda1" value="$(PathSoilHyd)/lambda1_o.map">
<comment>
Pore-size index (Van Genuchten m and n are calculated from this)
Lambda is acually 1-n  [-]
</comment>
</textvar>

<textvar name="MapLambda2" value="$(PathSoilHyd)/lambda2_o.map">
<comment>
Pore-size index (Van Genuchten m and n are calculated from this)
Lambda is acually 1-n [-]
</comment>
</textvar>

<textvar name="MapLambda3" value="$(PathSoilHyd)/lambda3.map">
<comment>
Pore-size index (Van Genuchten m and n are calculated from this)
Lambda is acually 1-n  [-]
</comment>
</textvar>

<textvar name="MapGenuAlpha1" value="$(PathSoilHyd)/genua1_o.map">
<comment>
Van Genuchten parameter Alpha [1/cm]  for soil layer 1a (superficial soil layer)
</comment>
</textvar>

<textvar name="MapGenuAlpha2" value="$(PathSoilHyd)/genua2_o.map">
<comment>
Van Genuchten parameter Alpha [1/cm] for soil layer 1b (upper soil layer)
</comment>
</textvar>

<textvar name="MapGenuAlpha3" value="$(PathSoilHyd)/genua3.map">
<comment>
Van Genuchten parameter Alpha [1/cm] for soil layer 2 (lower soil layer)
</comment>
</textvar>

<textvar name="MapKSat1" value="$(PathSoilHyd)/ksat1_o.map">
<comment>
Saturated conductivity [mm/day] for soil layer 1a (superficial soil layer)
</comment>
</textvar>

<textvar name="MapKSat2" value="$(PathSoilHyd)/ksat2_o.map">
<comment>
Saturated conductivity [mm/day] for soil layer 1b (upper soil layer)
</comment>
</textvar>

<textvar name="MapKSat3" value="$(PathSoilHyd)/ksat3.map">
<comment>
Saturated conductivity [mm/day] for soil layer 2 (lower soil layer)
</comment>
</textvar>

</group>

<group>
<comment>
**************************************************************
TABLES WITH TOPSOIL SOIL PHYSICAL PARAMETERS (HYPRES) for Forest
Each parameter is defined for 1a and 1b
Normal parameter is taken for the lower soil layer
**************************************************************
</comment>

<textvar name="MapThetaSat1Forest" value="$(PathSoilHyd)/thetas1_f.map">
<comment>
Soil moisture content at saturation [V/V] [mm3/mm3] for soil layer 1a (superficial soil layer)
</comment>
</textvar>

<textvar name="MapThetaSat2Forest" value="$(PathSoilHyd)/thetas2_f.map">
<comment>
Soil moisture content at saturation [V/V] [mm3/mm3]
</comment>
</textvar>

<textvar name="MapThetaRes1Forest" value="$(PathSoilHyd)/thetar1.map">
<comment>
Residual soil moisture content [V/V] [mm3/mm3] for soil layer 1a (superficial soil layer)
</comment>
</textvar>

<textvar name="MapThetaRes2Forest" value="$(PathSoilHyd)/thetar2.map">
<comment>
Residual soil moisture content [V/V] [mm3/mm3] for soil layer 1b (upper soil layer)
</comment>
</textvar>

<textvar name="MapLambda1Forest" value="$(PathSoilHyd)/lambda1_f.map">
<comment>
Pore-size index (Van Genuchten m and n are calculated from this) for soil layer 1a (superficial soil layer)
Lambda is acually 1-n [-] for soil layer 1b (upper soil layer)
</comment>
</textvar>

<textvar name="MapLambda2Forest" value="$(PathSoilHyd)/lambda2_f.map">
<comment>
Pore-size index (Van Genuchten m and n are calculated from this)
Lambda is acually 1-n [-] for soil layer 1b (upper soil layer)
</comment>
</textvar>

<textvar name="MapGenuAlpha1Forest" value="$(PathSoilHyd)/genua1_f.map">
<comment>
Van Genuchten parameter Alpha [1/cm] for soil layer 1a (superficial soil layer)
</comment>
</textvar>

<textvar name="MapGenuAlpha2Forest" value="$(PathSoilHyd)/genua2_f.map">
<comment>
Van Genuchten parameter Alpha [1/cm] for soil layer 1b (upper soil layer)
</comment>
</textvar>

<textvar name="MapKSat1Forest" value="$(PathSoilHyd)/ksat1_f.map">
<comment>
Saturated conductivity [mm/day] for soil layer 1a (superficial soil layer)
</comment>
</textvar>

<textvar name="MapKSat2Forest" value="$(PathSoilHyd)/ksat2_f.map">
<comment>
Saturated conductivity [mm/day] for soil layer 1b (upper soil layer)
</comment>
</textvar>


</group>




<group>
<comment>
**************************************************************
RESERVOIRS (if used )
Input maps
**************************************************************
</comment>

<textvar name="DtSecReservoirs" value="$(DtSecReservoirs)">
<comment>
Sub time step used for reservoir simulation [s]. Within the model,
the smallest out of DtSecReservoirs and DtSec is used.
</comment>
</textvar>

<textvar name="ReservoirSites" value="$(PathMaps)/ec_res.nc">
<comment>
Map with location of reservoirs (number)
</comment>
</textvar>

<textvar name="ReservoirInitialFillValue" value="$(ReservoirInitialFillValue)">
<comment>
Initial reservoir storage (fraction)
</comment>
</textvar>


<comment>
Input tables
</comment>

<textvar name="TabTotStorage" value="$(PathTables)/rtstor.txt">
<comment>
Total reservoir storage capacity [m3]
</comment>
</textvar>

<textvar name="TabConservativeStorageLimit" value="$(PathTables)/rclim.txt">
<comment>
Conservative reservoir storage (fraction, typically 0.07)
</comment>
</textvar>

<textvar name="TabNormalStorageLimit" value="$(PathTables)/rnlim.txt">
<comment>
Normal reservoir storage limit (fraction, typically 0.65)
</comment>
</textvar>

<textvar name="TabFloodStorageLimit" value="$(PathTables)/rflim.txt">
<comment>
Flood reservoir storage limit (fraction, typically 0.90)
</comment>
</textvar>

<textvar name="TabNonDamagingOutflowQ" value="$(PathTables)/rndq.txt">
<comment>
Non damaging reservoir outflow Q [m3 / s]
</comment>
</textvar>

<textvar name="TabNormalOutflowQ" value="$(PathTables)/rnormq.txt">
<comment>
Normal outflow Q [m3 / s]
</comment>
</textvar>

<textvar name="TabMinOutflowQ" value="$(PathTables)/rminq.txt">
<comment>
Minimum reservoir outflow Q [m3 / s]
</comment>
</textvar>

<comment>
Output time series
</comment>

<textvar name="ReservoirInflowTS" value="$(PathOut)/qresin.tss">
<comment>
name of output TSS file with Reservoir Inflow
</comment>
</textvar>

<textvar name="ReservoirOutflowTS" value="$(PathOut)/qresout.tss">
<comment>
name of output TSS file with Reservoir Outflow
</comment>
</textvar>

<textvar name="ReservoirFillTS" value="$(PathOut)/resfill.tss">
<comment>
name of output TSS file with Reservoir Filling
</comment>
</textvar>

<textvar name="ReservoirStorageM3TS" value="$(PathOut)/resstor.tss">
<comment>
name of output TSS file with Reservoir storage [m3]
</comment>
</textvar>


<textvar name="ReservoirFillState" value="$(PathOut)/rsfil">
<comment>
name of output map(s) with Reservoir Filling
</comment>
</textvar>

<textvar name="adjust_Normal_Flood" value="$(adjust_Normal_Flood)">
<comment>
adjusting the balance between normal and flood storage [-]
big values (= closer to 1.0 = close to flood) results in keeping the outflow longer at rnormq
</comment>
</textvar>

<textvar name="ReservoirRnormqMult" value="$(ReservoirRnormqMult)">
<comment>
Multiplier [-] for rservoir rnormq (normal outflow)
fraction of the value in table rnormq.txt range: 0.5 - 2
</comment>
</textvar>

</group>


<group>
<comment>
**************************************************************
LAKES (if used )
Input maps
**************************************************************
</comment>

<textvar name="LakeSites" value="$(PathMaps)/ec_lakes.nc">
<comment>
Map with location of lakes
</comment>
</textvar>

<textvar name="LakeInitialLevelValue" value="$(LakeInitialLevelValue)">
<comment>
Initial lake level [m]
-9999 sets initial value to steady-state level
</comment>
</textvar>

<textvar name="LakePrevInflowValue" value="$(LakePrevInflowValue)">
<comment>
Lake inflow at previous routing sub-step (ChanQ(t-1)) [m3/s]
-9999 sets initial value equal to PrevDischarge (ChanQ(t))
</comment>
</textvar>

<textvar name="LakePrevOutflowValue" value="$(LakePrevOutflowValue)">
<comment>
Lake outflow at previous routing sub-step (ChanQ(t-1)) [m3/s]
-9999 sets initial value
</comment>
</textvar>

<textvar name="TabLakeAvNetInflowEstimate" value="$(TabLakeAvNetInflowEstimate)">
<comment>
Estimate of average net inflow into lake (=inflow - evaporation) [m3 / s]
Used to calculated steady-state lake level in case LakeInitialLevelValue
is set to -9999
</comment>
</textvar>

<comment>
Input tables
</comment>

<textvar name="TabLakeArea" value="$(PathTables)/lakearea.txt">
<comment>
Lake surface area [m2]
</comment>
</textvar>

<textvar name="TabLakeA" value="$(PathTables)/lakea.txt">
<comment>
Lake parameter A [m/s]
</comment>
</textvar>

<textvar name="LakeMultiplier" value="$(LakeMultiplier)">
<comment>
Multiplier applied to the lake parameter A
</comment>
</textvar>

<comment>
Output time series
</comment>

<textvar name="LakeInflowTS" value="$(PathOut)/qLakeIn.tss">
<comment>
Output timeseries file with lake inflow [m3 /s]
</comment>
</textvar>

<textvar name="LakeOutflowTS" value="$(PathOut)/qLakeOut.tss">
<comment>
Output timeseries file with lake outflow [m3 /s]
</comment>
</textvar>

<textvar name="LakeLevelTS" value="$(PathOut)/hLake.tss">
<comment>
Output timeseries file with lake level [m]
</comment>
</textvar>

<textvar name="LakeLevelState" value="$(PathOut)/lakeh">
<comment>
Output map(s) with lake level [m]
</comment>
</textvar>

<textvar name="LakePrevInflowState" value="$(PathOut)/lakeprevinq">
<comment>
Output map with lake inflow at previous routing sub-step (ChanQ(t-1)) [m3/s]
-9999 sets initial value equal to PrevDischarge (ChanQ(t))
</comment>
</textvar>

<textvar name="LakePrevOutflowState" value="$(PathOut)/lakeprevoutq">
<comment>
Output map with lake outflow at previous routing sub-step (ChanQ(t-1)) [m3/s]
-9999 sets initial value
</comment>
</textvar>

</group>


<group>
<comment>
**************************************************************
POLDERS(if used)
**************************************************************
</comment>


<textvar name="mu" value="$(mu)">
<comment>
Weir constant (fixed) [-]
</comment>
</textvar>

<textvar name="PolderSites" value="$(PathMaps)/polders.map">
<comment>
Map with polder locations
</comment>
</textvar>

<textvar name="PolderInitialLevelValue" value="$(PolderInitialLevelValue)">
<comment>
Initial water level in polders [m]
</comment>
</textvar>

<textvar name="TabPolderTotalCapacity" value="$(PathTables)/poldcap.txt">
<comment>
Polder maximum storage capacity [cu m]
</comment>
</textvar>

<textvar name="TabPolderArea" value="$(PathTables)/poldarea.txt">
<comment>
Area of polder [sq m]
</comment>
</textvar>

<textvar name="TabPolderOFWidth" value="$(PathTables)/poldofw.txt">
<comment>
Width of polder outlet/inlet [m]
</comment>
</textvar>

<textvar name="TabPolderBottomLevel" value="$(PathTables)/poldblevel.txt">
<comment>
Polder bottom level, measured from channel bottom [m]
</comment>
</textvar>

<textvar name="TabPolderOpeningTime" value="$(PathTables)/poldtopen.txt">
<comment>
Time step at which polder opens in case of regulated polder (use bogus value of -9999 in table in case of unregulated polder)
</comment>
</textvar>

<textvar name="TabPolderReleaseTime" value="$(PathTables)/poldtrelease.txt">
<comment>
Time step at which water stored in polder is released again(use bogus value of -9999 in table in case of unregulated polder)
</comment>
</textvar>

<textvar name="PolderFluxTS" value="$(PathOut)/qPolder.tss">
<comment>
name of output TSS file with polder flux [cu m / s]. Positive for flow from channel to polder, negative for polder to channel
</comment>
</textvar>

<textvar name="PolderLevelTS" value="$(PathOut)/hPolder.tss">
<comment>
name of output TSS file with polder level [m]
</comment>
</textvar>

<textvar name="PolderLevelState" value="$(PathOut)/hpol">
<comment>
name of output map(s) with polder level
</comment>
</textvar>

</group>


<group>
<comment>
**************************************************************
INFLOW HYDROGRAPH (if used)
**************************************************************
</comment>

<textvar name="InflowPoints" value="$(InflowPoints)">
<comment>
OPTIONAL: nominal map with locations of (measured)
inflow hydrographs
</comment>
</textvar>

<textvar name="QInTS" value="$(QInTS)">
<comment>
Observed or simulated input hydrographs as
time series [m3 / s]
Note that identifiers in time series correspond to
InflowPoints map (also optional)
</comment>
</textvar>

</group>


<group>
<comment>
**************************************************************
DYNAMIC WAVE(if used)
**************************************************************
</comment>

<textvar name="CourantDynamicCrit" value="$(CourantDynamicCrit)">
<comment>
Critical Courant number for dynamic wave
value between 0-1 (smaller values result in greater numerical accuracy,
but also increase computational time)
</comment>
</textvar>

<textvar name="DynWaveConstantHeadBoundary" value="$(DynWaveConstantHeadBoundary)">
<comment>
Constant head [m] at most downstream pixel (relative to altitude
at most downstream pixel)
</comment>
</textvar>

<textvar name="ChannelsDynamic" value="$(PathMaps)/chandyn.map">
<comment>
Boolean map with value 1 at channel pixels where dynamic wave is
used, and 0 at all other pixels
</comment>
</textvar>

<textvar name="ChanBottomLevel" value="$(PathMaps)/chblevel.map">
<comment>
Channel bottom level [m]
</comment>
</textvar>

<textvar name="ChanCrossSections" value="$(PathMaps)/chanxsect.map">
<comment>
Nominal map with channel cross section IDs
</comment>
</textvar>

<textvar name="TabCrossSections" value="$(PathTables)/chanxsect.txt">
<comment>
Table with cross section parameters (H,A,P)
</comment>
</textvar>

</group>

<group>
<comment>
**************************************************************
PF REPORTING (if used)
**************************************************************
</comment>

<comment>
PF PARAMETERS
</comment>

<textvar name="HeadMax" value="$(HeadMax)">
<comment>
Maximum capillary head [cm]. This value is used if Theta equals residual soil
moisture content (value of HeadMax is arbitrary). Only needed for pF computation,
otherwise doesn't influence model results at all)
</comment>
</textvar>

<comment>
PF MAPS
</comment>

<textvar name="PF1Maps" value="$(PathOut)/pftop">
<comment>
Reported pF upper soil layer [-]
</comment>
</textvar>

<textvar name="PF2Maps" value="$(PathOut)/pfsub">
<comment>
Reported pF lower soil layer [-]
</comment>
</textvar>

<textvar name="PF3Maps" value="$(PathOut)/pfbot">
<comment>
Reported pF lower soil layer [-]
</comment>
</textvar>

<textvar name="PF1ForestMaps" value="$(PathOut)/pfFoT">
<comment>
Reported pF upper soil layer [-]
</comment>
</textvar>

<textvar name="PF2ForestMaps" value="$(PathOut)/pfFoS">
<comment>
Reported pF lower soil layer [-]
</comment>
</textvar>

<comment>
PF TIMESERIES, VALUES AT SITES
</comment>

<textvar name="PF1TS" value="$(PathOut)/pFTop.tss">
<comment>
Reported pF upper soil layer [-]
</comment>
</textvar>

<textvar name="PF2TS" value="$(PathOut)/pFSub.tss">
<comment>
Reported pF lower soil layer [-]
</comment>
</textvar>


<textvar name="PF1ForestTS" value="$(PathOut)/pFForestTop.tss">
<comment>
Reported pF upper soil layer [-]
</comment>
</textvar>

<textvar name="PF2ForestTS" value="$(PathOut)/pFForestSub.tss">
<comment>
Reported pF lower soil layer [-]
</comment>
</textvar>

<comment>
PF TIMESERIES, AVERAGE VALUES UPSTREAM OF GAUGES
</comment>

<textvar name="PF1AvUpsTS" value="$(PathOut)/pFTopUps.tss">
<comment>
Reported pF upper soil layer [-]
</comment>
</textvar>
<textvar name="PF2AvUpsTS" value="$(PathOut)/pFSubUps.tss">
<comment>
Reported pF lower soil layer [-]
</comment>
</textvar>
<textvar name="PF1ForestAvUpsTS" value="$(PathOut)/pFForestTopUps.tss">
<comment>
Reported pF upper soil layer [-]
</comment>
</textvar>
<textvar name="PF2ForestAvUpsTS" value="$(PathOut)/pFForestSubUps.tss">
<comment>
Reported pF lower soil layer [-]
</comment>
</textvar>



</group>


<group>
<comment>
**************************************************************
Ad'a addition
**************************************************************
</comment>

<textvar name="LZThreshold" value="$(LZThreshold)">
<comment>
threshold value below which there is no outflow to the channel [mm]
</comment>
</textvar>

<textvar name="LZSmoothRange" value="$(LZSmoothRange)">
<comment>
length of the window used to smooth the LZ zone [number of cells]
</comment>
</textvar>

<textvar name="GroundwaterBodies" value="$(GroundwaterBodies)">
<comment>
map of aquifers (0/1), used to smoothen LZ near extraction areas
</comment>
</textvar>


<group>
<comment>
**************************************************************
Water demand output maps
**************************************************************
</comment>

<textvar name="DefineEndofYear" value="304">
<comment>
day of the year when the yearly endcalculation is done e.g. 31/10/xxxx = 304
</comment>
</textvar>


<textvar name="TotalAbsGroundwater" value="$(PathOut)/tAbsGW">
<comment>
TotalAbstractionFromGroundwater [mm]
</comment>
</textvar>

<textvar name="TotalAbsSurface" value="$(PathOut)/tAbsS">
<comment>
TotalAbstractionFromSurfaceWater [mm]
</comment>
</textvar>

<textvar name="TotalAbsSurfaceRegion" value="$(PathOut)/rAbsS">
<comment>
TotalAbstractionFromSurfaceWater [mm] summed up for water regions
</comment>
</textvar>

<textvar name="TotalAbsSurfaceGroundwaterRegion" value="$(PathOut)/rAbsGW">
<comment>
Total Abstraction From SurfaceWater and Groundwater [mm] summed up for water regions, montly values
</comment>
</textvar>

<textvar name="TotalPaddyRiceIrrigationAbstractionM3" value="$(PathOut)/tAbsPdRc">
<comment>
TotalPaddyRiceIrrigationAbstraction [m3]
</comment>
</textvar>

<textvar name="WEI_Cns" value="$(PathOut)/WeiC">
<comment>
Water Exploitation Index - Consumption; for water regions (this is the official EU WEI+): consumption / internal and external availability
</comment>
</textvar>

<textvar name="WEI_Abs" value="$(PathOut)/WeiA">
<comment>
Water Exploitation Index - Abstraction; for water regions: abstraction / internal and external availability
</comment>
</textvar>

<textvar name="WEI_Dem" value="$(PathOut)/WeiD">
<comment>
Water Exploitation Index - Demand; for water regions: demand / internal and external availability
</comment>
</textvar>

<textvar name="WEI_Plus" value="$(PathOut)/WeiPlus">
<comment>
Water Exploitation Index - Consumption; for water regions
</comment>
</textvar>

<textvar name="RegionMonthInternalFlowM3" value="$(PathOut)/RgIn">
<comment>
Internal available water
</comment>
</textvar>

<textvar name="RegionMonthExternalInflowM3" value="$(PathOut)/RgEx">
<comment>
External available water
</comment>
</textvar>

<textvar name="RegionMonthConsumptionRequiredM3" value="$(PathOut)/RgWCR"> 
<comment>
Region Water Consumption
</comment>
</textvar>

<textvar name="RegionMonthConsumptionActualM3" value="$(PathOut)/RgWCA">  
<comment>
Region Water Consumption
</comment>
</textvar>

<textvar name="RegionMonthReservoirAndLakeStorageM3" value="$(PathOut)/RsLk">
<comment>
Reservoir and Lake storage in m3 at end of month
</comment>
</textvar>

<textvar name="RegionMonthWaterAbstractedfromLakesReservoirsM3" value="$(PathOut)/RLAbs">
<comment>
Reservoir and Lake abstraction in m3
</comment>
</textvar>

<textvar name="RegionMonthIrrigationShortageM3" value="$(PathOut)/IrSh">
<comment>
Irrigation water shortage in m3 for month
</comment>
</textvar>

<textvar name="PotentialSurfaceWaterAvailabilityForIrrigationM3" value="$(PathOut)/PotIrgM3">
<comment>
Surface water availability in m3 for potential irrigation for each day
</comment>
</textvar>

<textvar name="MonthETpotMM" value="$(PathOut)/ETpot">
<comment>
Monthly evapotranspiration deficit in mm
</comment>
</textvar>

<textvar name="MonthETactMM" value="$(PathOut)/ETact">
<comment>
Monthly evapotranspiration deficit in mm
</comment>
</textvar>

<textvar name="MonthETdifMM" value="$(PathOut)/ETdif">
<comment>
Monthly evapotranspiration deficit in mm
</comment>
</textvar>

<textvar name="WaterDependencyIndex" value="$(PathOut)/WDI">
<comment>
Monthly Water Dependency Index (0-1) (De Roo 2015)
WDI = Upstream Inflow Actually Used / Total Water Demand
Values close to 1 give extreme dependency on upstream water
</comment>
</textvar>

<textvar name="WaterSecurityIndex" value="$(PathOut)/WSI">
<comment>
Monthly Water Security Index (0-1) (De Roo 2015)
WSI = Upstream Inflow Actually Used / Upstream Inflow Available
Values close to 1 give extreme vulnerability to upstream water
</comment>
</textvar>

<textvar name="WaterSustainabilityIndex" value="$(PathOut)/WTI">
<comment>
Monthly Water Sustainability Index (0-1) (De Roo 2015)
WTI = 1-SurfaceWaterDeficit / TotalWaterDemand
Values of 1 indicate complete sustainable conditions, no water deficit
Values less than 1 indicate that considerable deep groundwater resources or desalinated water is used
</comment>
</textvar>

<textvar name="FalkenmarkM3Capita1" value="$(PathOut)/Fk1">
<comment>
Monthly Falkenmark 1 Index (tochanm3)
</comment>
</textvar>

<textvar name="FalkenmarkM3Capita2" value="$(PathOut)/Fk2">
<comment>
Monthly Falkenmark 2 Index (tochanm3+reservoirlakeabstraction)
</comment>
</textvar>

<textvar name="FalkenmarkM3Capita3" value="$(PathOut)/Fk3">
<comment>
Monthly Falkenmark 3 Index (tochanm3+reservoirlakeabstraction+externalinflow)
</comment>
</textvar>


<textvar name="TotalAbstractionFromGroundwaterM3" value="$(PathOut)/TotAbsGW">
<comment>
Abstraction from groundwater in m3 per timestep
</comment>
</textvar>

<textvar name="TotalAbstractionFromSurfaceWaterM3" value="$(PathOut)/TotAbsSW">
<comment>
Abstraction from surface water in m3 per timestep
</comment>
</textvar>

<textvar name="AreaTotalAbstractionFromSurfaceWaterM3" value="$(PathOut)/ATAbsSW">
<comment>
Region abstraction from surface water in m3 per timestep
</comment>
</textvar>

<textvar name="AreatotalWaterAbstractedfromLakesReservoirsM3" value="$(PathOut)/ATAbsLR">
<comment>
Region Total Abstraction From Lakes and Reservoirs in m3, per timestep
</comment>
</textvar>

<textvar name="LakeAbstractionM3" value="$(PathOut)/LakesAbs">
<comment>
Lake Abstraction per timestep in m3
</comment>
</textvar>

<textvar name="ReservoirAbstractionM3" value="$(PathOut)/ResAbs">
<comment>
ReservoirAbstraction per timestep in M3
</comment>
</textvar>

<textvar name="ReservoirStorageM3" value="$(PathOut)/ResStor">
<comment>
ReservoirStorage in M3
</comment>
</textvar>

<textvar name="LakeStorageM3" value="$(PathOut)/LakeStor">
<comment>
LakeStorage in M3
</comment>
</textvar>

<textvar name="AreatotalIrrigationUseM3" value="$(PathOut)/ATIrgUse">
<comment>
AreatotalIrrigationUseM3
</comment>
</textvar>

<textvar name="FractionAbstractedFromChannels" value="$(PathOut)/FrChan">
<comment>
FractionAbstractedFromChannels
</comment>
</textvar>

<textvar name="EFlowIndicator" value="$(PathOut)/Eflow">
<comment>
EFlowIndicator (1 on day with ChanQ smaller than EflowThreshold, 0 on normal days)
</comment>
</textvar>

<textvar name="consumption_required_domestic_M3MonthRegion" value="$(PathOut)/consReqDomM3MonReg"/>

<textvar name="consumption_required_energy_M3MonthRegion" value="$(PathOut)/consReqEneM3MonReg"/>

<textvar name="consumption_required_industry_M3MonthRegion" value="$(PathOut)/consReqIndM3MonReg"/>

<textvar name="consumption_required_livestock_M3MonthRegion" value="$(PathOut)/consReqLivM3MonReg"/>

<textvar name="consumption_required_irrigation_M3MonthRegion" value="$(PathOut)/consReqIrrM3MonReg"/>

<textvar name="consumption_actual_irrigation_M3MonthRegion" value="$(PathOut)/consActIrrM3MonReg"/>

<textvar name="abstraction_allSources_required_irrigation_M3MonthRegion" value="$(PathOut)/absAllSrcReqIrrM3MonReg"/>

<textvar name="abstraction_allSources_actual_irrigation_M3MonthRegion" value="$(PathOut)/absAllSrcActIrrM3MonReg"/>

<textvar name="abstraction_SwGw_required_irrigation_M3MonthRegion" value="$(PathOut)/absSwGwReqIrrM3MonReg"/>

<textvar name="abstraction_SwGw_actual_irrigation_M3MonthRegion" value="$(PathOut)/absSwGwActIrrM3MonReg"/>

<textvar name="UpstreamInflowM3" value="$(PathOut)/upstreamInflowAvailableM3MonReg"/>

<textvar name="LocalFreshwaterM3" value="$(PathOut)/localWaterAvailableMonReg"/>

<textvar name="LocalTotalWaterDemandM3" value="$(PathOut)/localWaterDemandMonReg"/>

<textvar name="UpstreamInflowUsedM3" value="$(PathOut)/upstreamInflowUsedMonReg"/>

<textvar name="FossilGroundwaterUsedM3" value="$(PathOut)/fossilGroundwaterUsedMonReg"/>

</group>



<group>
<comment>
**************************************************************
Peter's addition
**************************************************************
</comment>


<textvar name="actETPUpsTS" value="$(PathOut)/actEvapo.tss">
<comment>
[mm]
</comment>
</textvar>

<textvar name="RunLossUpsTS" value="$(PathOut)/runLoss.tss">
<comment>
[mm]
</comment>
</textvar>

<textvar name="EvaOpenWaterAvUpsTS" value="$(PathOut)/evaopen.tss">
<comment>
[mm]
</comment>
</textvar>

</group>


</group>

</group>

</lfbinding>

<prolog>
areamap MaskMap;
timer StepStart StepEnd 1;
ReportSteps=$(ReportSteps);
</prolog>



</lfsettings><|MERGE_RESOLUTION|>--- conflicted
+++ resolved
@@ -134,10 +134,6 @@
 <textvar name="NetCDFTimeChunks" value="-1"/>
 
 <comment>
-<<<<<<< HEAD
-=======
-
->>>>>>> b3c3ba38
 The option "MapsCaching" may take the following values:
     - "True"   : Cache maps during execution
     - "False"  : No caching
@@ -146,17 +142,12 @@
 
 <comment>
 
-<<<<<<< HEAD
-<comment>
-=======
->>>>>>> b3c3ba38
 The option "OutputMapsChunks" may take the following values:
     - "[positive integer number]"  : Dump outputs to disk every X steps (default 1) 
 </comment>
 <textvar name="OutputMapsChunks" value="1"/>
 
 <comment>
-<<<<<<< HEAD
 The option "OutputMapsDataType" sets the output data type and may take the following values:
     - "float64"
     - "float32"
@@ -164,8 +155,6 @@
 <textvar name="OutputMapsDataType" value="float64"/>
 
 <comment>
-=======
->>>>>>> b3c3ba38
 **************************************************************
 PARALLELIZED KINEMATIC ROUTING
 **************************************************************
@@ -1735,10 +1724,7 @@
 </comment>
 </textvar>
 
-<<<<<<< HEAD
-=======
 <textvar name="OutputMapsChunks" value="$(OutputMapsChunks)"/>
->>>>>>> b3c3ba38
 <textvar name="NetCDFTimeChunks" value="$(NetCDFTimeChunks)"/>
 <textvar name="MapsCaching" value="$(MapsCaching)"/>
 
