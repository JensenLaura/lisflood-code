"""

Copyright 2019 European Union

Licensed under the EUPL, Version 1.2 or as soon they will be approved by the European Commission  subsequent versions of the EUPL (the "Licence");

You may not use this work except in compliance with the Licence.
You may obtain a copy of the Licence at:

https://joinup.ec.europa.eu/sites/default/files/inline-files/EUPL%20v1_2%20EN(1).txt

Unless required by applicable law or agreed to in writing, software distributed under the Licence is distributed on an "AS IS" basis,
WITHOUT WARRANTIES OR CONDITIONS OF ANY KIND, either express or implied.
See the Licence for the specific language governing permissions and limitations under the Licence.

"""

from __future__ import print_function, absolute_import, division

import uuid
import os
import sys
import datetime

src_dir = os.path.dirname(os.path.abspath(__file__))
if os.path.exists(src_dir):
    sys.path.append(src_dir)

from pcraster.framework import EnsKalmanFilterFramework, MonteCarloFramework

<<<<<<< HEAD
from .global_modules.checkers import ModulesInputs
=======
from .global_modules.checkers import ModulesInputs, MeteoForcings
>>>>>>> 03c00b84
from .global_modules.zusatz import DynamicFramework
from .Lisflood_EnKF import LisfloodModel_EnKF
from .Lisflood_dynamic import LisfloodModel_dyn

from .Lisflood_initial import LisfloodModel_ini
from .Lisflood_monteCarlo import LisfloodModel_monteCarlo
from .global_modules.settings import LisSettings, CDFFlags
from .global_modules.errors import LisfloodRunInfo, LisfloodWarning, LisfloodError
from .global_modules.settings import calendar, inttodate
from . import __authors__, __version__, __date__, __status__


class LisfloodModel(LisfloodModel_ini, LisfloodModel_dyn, LisfloodModel_monteCarlo, LisfloodModel_EnKF):
    """ Joining the initial and the dynamic part
        of the Lisflood model
    """
    pass

# ==================================================
# ============== LISFLOOD execute ==================
# ==================================================


def lisfloodexe(lissettings=None):

    _ = CDFFlags(uuid.uuid4())
    if isinstance(lissettings, str):
        # we passed file path
        lissettings = LisSettings(lissettings)
    else:
        # deal with LisSettings instance
        lissettings = LisSettings.instance() if lissettings is None else lissettings

    try:
        ModulesInputs.check(lissettings)
<<<<<<< HEAD
    except LisfloodError as e:
=======
        MeteoForcings.check(lissettings)
    except LisfloodError as e:
        # FIXME using logging instead of print statements
>>>>>>> 03c00b84
        print(e)
        sys.exit(1)

    binding = lissettings.binding
    option = lissettings.options
    report_steps = lissettings.report_steps
    flags = lissettings.flags
    model_steps = lissettings.model_steps
    filter_steps = lissettings.filter_steps
    # read all the possible option for modelling and for generating output
    # read the settingsfile with all information about the catchments(s)
    # and the choosen option for mdelling and output

    # remove steps from ReportSteps that are not included in simulation period
    for key in report_steps:
        report_steps[key] = [x for x in report_steps[key] if model_steps[0] <= x <= model_steps[1]]

    if option['InitLisflood']:
        print("INITIALISATION RUN")

    print("Start Step - End Step: ", model_steps[0], " - ", model_steps[1])
    print("Start Date - End Date: ",
          inttodate(model_steps[0] - 1, calendar(binding['CalendarDayStart'], binding['calendar_type'])),
          " - ",
          inttodate(model_steps[1] - 1, calendar(binding['CalendarDayStart'], binding['calendar_type'])))

    if flags['loud']:
        # print state file date
        print("State file Date: ")
        try:
            print(inttodate(calendar(binding["timestepInit"], binding['calendar_type']),
                            calendar(binding['CalendarDayStart'], binding['calendar_type'])))
        except:
            print(calendar(binding["timestepInit"], binding['calendar_type']))

        # CM: print start step and end step for reporting model state maps
        print("Start Rep Step  - End Rep Step: ", report_steps['rep'][0], " - ", report_steps['rep'][-1])
        print("Start Rep Date  - End Rep Date: ",
              inttodate(calendar(report_steps['rep'][0] - 1, binding['calendar_type']), calendar(binding['CalendarDayStart'], binding['calendar_type'])),
              " - ",
              inttodate(calendar(report_steps['rep'][-1] - 1), calendar(binding['CalendarDayStart'], binding['calendar_type'])))

        # messages at model start
        print("%-6s %10s %11s\n" % ("Step", "Date", "Discharge"))

    # Lisflood is an instance of the class LisfloodModel
    # LisfloodModel includes 2 methods : initial and dynamic (formulas applied at every timestep)
    Lisflood = LisfloodModel()
    # stLisflood is an instance of the class DynamicFramework

    stLisflood = DynamicFramework(Lisflood, firstTimestep=model_steps[0], lastTimeStep=model_steps[1])
    stLisflood.rquiet = True
    stLisflood.rtrace = False

    """
    ----------------------------------------------
    Monte Carlo and Ensemble Kalman Filter setting
    ----------------------------------------------
    """
    # Ensemble Kalman filter
    EnKFset = option.get('EnKF', 0) if not option['InitLisflood'] else 0
    # MonteCarlo
    MCset = option.get('MonteCarlo', 0) if not option['InitLisflood'] else 0

    if EnKFset and not MCset:
        msg = "Trying to run EnKF with only 1 ensemble member \n"
        raise LisfloodError(msg)
    if EnKFset and filter_steps[0] == 0:
        msg = "Trying to run EnKF without filter timestep specified \nRunning LISFLOOD in Monte Carlo mode \n"
        print(LisfloodWarning(msg))
        EnKFset = 0
    if MCset and lissettings.ens_members[0] <= 1:
        msg = "Trying to run Monte Carlo simulation with only 1 member \nRunning LISFLOOD in deterministic mode \n"
        print(LisfloodWarning(msg))
        MCset = 0
    if MCset:
        mcLisflood = MonteCarloFramework(stLisflood, nrSamples=lissettings.ens_members[0])
        if lissettings.nrcores[0] > 1:
            mcLisflood.setForkSamples(True, nrCPUs=lissettings.nrcores[0])
        if EnKFset:
            kfLisflood = EnsKalmanFilterFramework(mcLisflood)
            kfLisflood.setFilterTimesteps(filter_steps)
            print(LisfloodRunInfo(mode="Ensemble Kalman Filter", outputDir=lissettings.output_dir[0],
                                  Steps=len(filter_steps),
                                  ensMembers=lissettings.ens_members[0], Cores=lissettings.nrcores[0]))
            kfLisflood.run()
        else:
            print(LisfloodRunInfo(mode = "Monte Carlo", outputDir=lissettings.output_dir[0],
                                  ensMembers=lissettings.ens_members[0], Cores=lissettings.nrcores[0]))
            mcLisflood.run()
    else:
        """
        ----------------------------------------------
        Deterministic run
        ----------------------------------------------
        """
        print(LisfloodRunInfo(mode="Deterministic", outputDir=lissettings.output_dir[0]))
        stLisflood.run()

# ==================================================
# ============== USAGE ==============================
# ==================================================


def usage():
    """ prints some lines describing how to use this program
        which arguments and parameters it accepts, etc
    """

    print('LisfloodPy - Lisflood using pcraster Python framework')
    print('Authors: ', __authors__)
    print('Version: ', __version__)
    print('Date: ', __date__)
    print('Status: ', __status__)
    print("""
    Arguments list:
    settings.xml     settings file

    -q --quiet       output progression given as .
    -v --veryquiet   no output progression is given
    -l --loud        output progression given as time step, date and discharge
    -c --check       input maps and stack maps are checked, output for each input map BUT no model run
    -h --noheader    .tss file have no header and start immediately with the time series
    -d --debug       debug outputs
    """)
    sys.exit(1)


def headerinfo():

    print("LisfloodPy ", __version__, " ", __date__)
    print("""
Water balance and flood simulation model for large catchments\n
(C) Institute for Environment and Sustainability
    Joint Research Centre of the European Commission
    TP122, I-21020 Ispra (Va), Italy\n""")


# ==================================================
# ============== MAIN ==============================
# ==================================================


def main():
    # if arguments are missing display usage info
    if len(sys.argv) < 2:
        usage()

    # setting.xml file
    settings = sys.argv[1]
    lissettings = LisSettings(settings)
    flags = lissettings.flags
    if not (flags['veryquiet'] or flags['quiet']):
        headerinfo()
    lisfloodexe(lissettings)<|MERGE_RESOLUTION|>--- conflicted
+++ resolved
@@ -28,11 +28,7 @@
 
 from pcraster.framework import EnsKalmanFilterFramework, MonteCarloFramework
 
-<<<<<<< HEAD
-from .global_modules.checkers import ModulesInputs
-=======
 from .global_modules.checkers import ModulesInputs, MeteoForcings
->>>>>>> 03c00b84
 from .global_modules.zusatz import DynamicFramework
 from .Lisflood_EnKF import LisfloodModel_EnKF
 from .Lisflood_dynamic import LisfloodModel_dyn
@@ -68,13 +64,9 @@
 
     try:
         ModulesInputs.check(lissettings)
-<<<<<<< HEAD
-    except LisfloodError as e:
-=======
         MeteoForcings.check(lissettings)
     except LisfloodError as e:
         # FIXME using logging instead of print statements
->>>>>>> 03c00b84
         print(e)
         sys.exit(1)
 
