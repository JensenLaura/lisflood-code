"""

Copyright 2019 European Union

Licensed under the EUPL, Version 1.2 or as soon they will be approved by the European Commission
subsequent versions of the EUPL (the "Licence");

You may not use this work except in compliance with the Licence.
You may obtain a copy of the Licence at:

https://joinup.ec.europa.eu/sites/default/files/inline-files/EUPL%20v1_2%20EN(1).txt

Unless required by applicable law or agreed to in writing, software distributed under the Licence is distributed
on an "AS IS" basis, WITHOUT WARRANTIES OR CONDITIONS OF ANY KIND, either express or implied.
See the Licence for the specific language governing permissions and limitations under the Licence.

"""
from __future__ import absolute_import, print_function

import numpy as np

from ..global_modules.add1 import loadmap, loadmap_base, makenumpy, defsoil
from ..global_modules.settings import LisSettings, MaskInfo
from ..global_modules.errors import LisfloodError
from . import HydroModule


class groundwater(HydroModule):
    """
    # ************************************************************
    # ***** GROUNDWATER   *****************************************
    # ************************************************************
    """
    input_files_keys = {'all': ['UpperZoneTimeConstant', 'LowerZoneTimeConstant', 'LZInitValue',
                                'LZThreshold', 'UZInitValue', 'UZForestInitValue', 'UZIrrigationInitValue']}
    module_name = 'GroundWater'

    def __init__(self, groundwater_variable):
        self.var = groundwater_variable

    # --------------------------------------------------------------------------
    # --------------------------------------------------------------------------

    def initial(self):
        """ initial part of the groundwater module
        """

        # ********************************************
        # ****  Groundwater
        # ********************************************
        UpperZoneTimeConstant = loadmap('UpperZoneTimeConstant')
        LowerZoneTimeConstant = loadmap('LowerZoneTimeConstant')
        
        maskinfo = MaskInfo.instance()
        if isinstance(UpperZoneTimeConstant, float):
          MAP = []
          MAP = maskinfo.in_zero() + UpperZoneTimeConstant
          UpperZoneTimeConstant = []
          UpperZoneTimeConstant = MAP

        if isinstance(LowerZoneTimeConstant, float):
          MAP = []
          MAP = maskinfo.in_zero() + LowerZoneTimeConstant
          LowerZoneTimeConstant = []
          LowerZoneTimeConstant = MAP
        
        self.var.UpperZoneK = np.minimum(self.var.DtDay * (1 / UpperZoneTimeConstant), 1)
        self.var.LowerZoneK = np.minimum(self.var.DtDay * (1 / LowerZoneTimeConstant), 1)
        # Reservoir constants for upper- and lower zone
        # Minimize statement in case time constants greater than DtDay (again
        # unlikely, but you never know..)
        settings = LisSettings.instance()
        option = settings.options
        maskinfo = MaskInfo.instance()
        if option['InitLisflood']:
            LZAvInflowGuess = self.var.GwPerc - self.var.GwLoss
        else:
            try:
                # use loadmap base as we don't want to cache lzavin it in the calibration
                LZAvInflowGuess = np.minimum(loadmap_base('LZAvInflowMap'), self.var.GwPerc - self.var.GwLoss)
            except Exception as e:
                msg = "{} Repeat InitLisflood: LZAvin map not existing or not compatible with mask map".format(str(e))
                raise LisfloodError(msg)
            # Estimated average inflow rate into lower zone [mm/day]
            # By definition value cannot exceed GwPercValue!
            # LZAvinflowEstimate can be based on climatic data or baseflow
            # analysis, or directly from model (pre)run using "repLZAvInflowMap"
            # option.
        LZAvInflowGuess = makenumpy(LZAvInflowGuess)

        LZSteady = LZAvInflowGuess * LowerZoneTimeConstant
        # Steady-state amount of water in lower store [mm]
        LZInitValue = loadmap('LZInitValue')

        self.var.LZ = np.where(LZInitValue == -9999, LZSteady, LZInitValue)
        # Initialise lower store with steady-state value
        # if LZInitValue is set to -9999

        # Water in lower store [mm]
        self.var.LZThreshold = loadmap('LZThreshold')
        # lz threshold =if lz falls below this there is no outflow to the channel from lz

        if not option["cropsEPIC"]:       
           self.var.UZ = self.var.allocateVariableAllVegetation()
           self.var.UZ.values[self.var.vegetation.index('Rainfed_prescribed')][:] = loadmap('UZInitValue')
           self.var.UZ.values[self.var.vegetation.index('Forest_prescribed')][:] = loadmap('UZForestInitValue')
           self.var.UZ.values[self.var.vegetation.index('Irrigated_prescribed')][:] = loadmap('UZIrrigationInitValue')         
        else:
            self.var.UZ = self.var.initialiseVariableAllVegetation('UZInitValue')

        # Water in upper store [mm]

        # TotalGroundWaterInit=ifthenelse(defined(self.var.MaskMap),self.var.UZ+self.var.LZ,scalar(0.0))
        # total amount of initial groundwater (or, more correctly, water stored
        # in Upper and Lower Zone [mm]

        # Initialising cumulative output variables
        # These are all needed to compute the cumulative mass balance error

        self.var.GwLossCUM = maskinfo.in_zero()
        # Cumulative groundwater loss [mm]
        self.var.LZInflowCUM = maskinfo.in_zero()
        # Cumulative lower zone inflow [mm]
        # Needed for calculation of average LZ inflow (initialisation)

        self.var.GwPercUZLZ = self.var.allocateVariableAllVegetation()
        self.var.GwLossLZ = maskinfo.in_zero()
        self.var.UZOutflow = self.var.allocateVariableAllVegetation()
        self.var.LZOutflow = maskinfo.in_zero()
        self.var.LZAvInflow = maskinfo.in_zero()
        self.var.GwPercUZLZPixel = maskinfo.in_zero()
        self.var.GwLossPixel = maskinfo.in_zero()
        
    def dynamic(self):
        # outflow from LZ to channel stops when LZ is below its threshold.
        # LZ can be below its threshold because of water abstractions
        self.var.LZOutflow = np.minimum(self.var.LowerZoneK * self.var.LZ, self.var.LZ - self.var.LZThreshold)
        # Total UZ 
        self.var.UZtotal = self.var.deffraction(self.var.UZ)
        # Outflow out of lower zone [mm per model timestep]
<<<<<<< HEAD
        self.var.UZtotal=self.var.deffraction(self.var.UZ)
=======
>>>>>>> 6211adb9
        self.var.LZOutflow = np.maximum(self.var.LZOutflow, 0)
        # No outflow if LZ is below threshold
        self.var.LZOutflowToChannel = self.var.LZOutflow
        # And the remaining amount goes to the channel

        self.var.LZ -= self.var.LZOutflow
        # Update upper-, lower zone storage

        self.var.UZOutflowPixel = self.var.deffraction(self.var.UZOutflow)
        # outflow from upper zone as pixel flow
        # to surface routing
        self.var.GwPercUZLZPixel = self.var.deffraction(self.var.GwPercUZLZ)
        #  Compute pixel-average flux
        # to Lower Zone

        self.var.LZ += self.var.GwPercUZLZPixel
        # (ground)water in lower response box [mm]

        self.var.GwLossLZ = np.maximum(np.minimum(self.var.GwLossStep, self.var.LZ), 0.0)
        # same method as GWPerc
        # maximum value is controlled by GwLossStep (which is GWLoss*DtDay)
        # prevention to go negative, when LZ is negative
        self.var.LZ = self.var.LZ - self.var.GwLossLZ
        # (ground)water in lower response box [mm]

        self.var.LZInflowCUM += (self.var.GwPercUZLZPixel - self.var.GwLossLZ)
        # cumulative inflow into lower zone (can be used to improve
        self.var.LZInflowCUM = np.maximum(self.var.LZInflowCUM, 0.0)
        # LZInflowCUM would become negativ, if LZInit is set to high
        # therefore this line is preventing LZInflowCUM getting negativ

        self.var.GwLossPixel = self.var.GwLossLZ
        # from GROUNDWATER TRANSFER to here
        # Compute pixel-average fluxes
        self.var.GwLossCUM += self.var.GwLossPixel
        self.var.GwLossWB = self.var.GwLossPixel
        # Accumulated groundwater loss over simulation period [mm]
        self.var.LZAvInflow = (self.var.LZInflowCUM * self.var.InvDtDay) / self.var.TimeSinceStart
        # Average inflow into lower zone over executed time steps [mm/day]

        self.var.LZOutflowToChannelPixel = self.var.LZOutflowToChannel<|MERGE_RESOLUTION|>--- conflicted
+++ resolved
@@ -135,13 +135,7 @@
         # outflow from LZ to channel stops when LZ is below its threshold.
         # LZ can be below its threshold because of water abstractions
         self.var.LZOutflow = np.minimum(self.var.LowerZoneK * self.var.LZ, self.var.LZ - self.var.LZThreshold)
-        # Total UZ 
-        self.var.UZtotal = self.var.deffraction(self.var.UZ)
         # Outflow out of lower zone [mm per model timestep]
-<<<<<<< HEAD
-        self.var.UZtotal=self.var.deffraction(self.var.UZ)
-=======
->>>>>>> 6211adb9
         self.var.LZOutflow = np.maximum(self.var.LZOutflow, 0)
         # No outflow if LZ is below threshold
         self.var.LZOutflowToChannel = self.var.LZOutflow
