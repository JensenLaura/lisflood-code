"""

Copyright 2019 European Union

Licensed under the EUPL, Version 1.2 or as soon they will be approved by the European Commission  subsequent versions of the EUPL (the "Licence");

You may not use this work except in compliance with the Licence.
You may obtain a copy of the Licence at:

https://joinup.ec.europa.eu/sites/default/files/inline-files/EUPL%20v1_2%20EN(1).txt

Unless required by applicable law or agreed to in writing, software distributed under the Licence is distributed on an "AS IS" basis,
WITHOUT WARRANTIES OR CONDITIONS OF ANY KIND, either express or implied.
See the Licence for the specific language governing permissions and limitations under the Licence.

"""
from __future__ import print_function, absolute_import

from pcraster import lddmask, accuflux, boolean, downstream, pit, path, lddrepair, ifthenelse, cover, nominal, uniqueid, \
    catchment, upstream, pcr2numpy

import numpy as np

from .lakes import lakes
from .reservoir import reservoir
from .polder import polder
from .inflow import inflow
from .transmission import transmission
from .kinematic_wave_parallel import kinematicWave, kwpt

from ..global_modules.settings import LisSettings, MaskInfo
from ..global_modules.add1 import loadmap, loadmap_base, compressArray, decompress
from . import HydroModule


class routing(HydroModule):

    """
    # ************************************************************
    # ***** ROUTING      *****************************************
    # ************************************************************
    """
    input_files_keys = {'all': ['beta', 'ChanLength', 'Ldd', 'Channels', 'ChanGrad', 'ChanGradMin',
                                'CalChanMan', 'ChanMan', 'ChanBottomWidth', 'ChanDepthThreshold',
                                'ChanSdXdY', 'TotalCrossSectionAreaInitValue', 'PrevDischarge'],
                        'SplitRouting': ['CrossSection2AreaInitValue', 'PrevSideflowInitValue', 'CalChanMan2'],
                        'dynamicWave': ['ChannelsDynamic'],
                        'MCTRouting': ['ChannelsMCT','ChanGradMaxMCT','PrevQMCTinInitValue','PrevQMCToutInitValue','PrevCmMCTInitValue',
                                       'PrevDmMCTInitValue']}
    module_name = 'Routing'

    def __init__(self, routing_variable):
        self.var = routing_variable

        self.lakes_module = lakes(self.var)
        self.reservoir_module = reservoir(self.var)
        self.polder_module = polder(self.var)
        self.inflow_module = inflow(self.var)
        self.transmission_module = transmission(self.var)

# --------------------------------------------------------------------------
# --------------------------------------------------------------------------
    def initial(self):
        """ initial part of the routing module
        """
        settings = LisSettings.instance()
        option = settings.options
        maskinfo = MaskInfo.instance()

        # ************************************************************
        # ***** ROUTING COMPUTATION STEPS        *********************
        # ************************************************************

        self.var.NoRoutSteps = int(np.maximum(1, round(self.var.DtSec / self.var.DtSecChannel,0)))
        # Number of routing sub-steps based on value of DtSecChannel,
        # or 1 if DtSec is smaller than DtSecChannel
        if option['InitLisflood']:
            self.var.NoRoutSteps = 1
            # InitLisflood is used!
            # so channel routing step is the same as the general time step
        self.var.DtRouting = self.var.DtSec / self.var.NoRoutSteps
        # Corresponding routing sub-timestep (seconds)
        self.var.InvDtRouting = 1 / self.var.DtRouting
        self.var.InvNoRoutSteps = 1 / float(self.var.NoRoutSteps)
        # inverse for faster calculation inside the dynamic section

        # ************************************************************
        # ***** DRAINAGE NETWORK GEOMETRY - LDD  *********************
        # ************************************************************

        self.var.Ldd = lddmask(loadmap('Ldd', pcr=True, lddflag=True), self.var.MaskMap)    #pcr
        # Cut ldd to size of MaskMap (NEW, 29/9/2004)
        # Prevents 'unsound' ldd if MaskMap covers sub-area of ldd

        self.var.MaskMap = boolean(self.var.Ldd)    #pcr
        self.var.MaskMapNp=compressArray(self.var.MaskMap)  #np
        # Use boolean version of Ldd as calculation mask
        # (important for correct mass balance check any water generated outside of Ldd won't reach channel anyway)

        self.var.UpArea = accuflux(self.var.Ldd, self.var.PixelAreaPcr)     #pcr
        # Upstream contributing area for each pixel
        # Note that you might expect that values of UpArea would be identical to
        # those of variable CatchArea (see below) at the outflow points.
        # This is NOT actually the case, because outflow points are shifted 1
        # cell in upstream direction in the calculation of CatchArea!
        self.var.InvUpArea = 1 / self.var.UpArea    #pcr
        # Count (inverse of) upstream area for each pixel
        # Needed if we want to calculate average values of variables
        # upstream of gauge locations
        # Calculate inverse, so we can multiply in dynamic (faster than divide)

        self.var.IsChannelPcr = boolean(loadmap('Channels', pcr=True))  #pcr map
        self.var.IsChannel = np.bool8(compressArray(self.var.IsChannelPcr))     #bool
        self.var.IsChannelPcr = boolean(decompress(self.var.IsChannel)) #pcr
        # Identify grid cells containing a river channel

        self.var.IsChannelKinematic = self.var.IsChannel.copy()     #bool
        # Identify channel pixels using kinematic or split routing
        # (identical to IsChannel, unless MCT wave is used, see below)

        self.var.IsStructureChan = np.bool8(maskinfo.in_zero())        #bool
        # Initialise map that identifies special inflow/outflow structures (reservoirs, lakes) within the
        # channel routing. Set to (dummy) value of zero modified in reservoir and lake
        # routines (if those are used)

        self.var.IsStructureKinematic = np.bool8(maskinfo.in_zero())        #bool
        # Initialise map that identifies special inflow/outflow structures (reservoirs, lakes) within the
        # kinematic wave channel routing. Set to (dummy) value of zero modified in reservoir and lake
        # routines (if those are used)

        self.var.LddChan = lddmask(self.var.Ldd, self.var.IsChannelPcr)  #pcr
        self.var.LddChanNp=compressArray(self.var.LddChan)    #np
        # LDD for channel network (excluding grid cells that do not have a channel)
        # It is the same as Ldd if there is a channel on every grid cell

        self.var.LddToChan = lddrepair(ifthenelse(self.var.IsChannelPcr, 5, self.var.Ldd)) #pcr
        self.var.LddToChanNp=compressArray(self.var.LddToChan)  #np
        # Routing of runoff (incl. groundwater) to the river channel

        if option['dynamicWave']:
            pass
            # # legacy code
            # AtOutflow = boolean(pit(self.var.Ldd))  # pcr
            # AtOutflowNp = compressArray(AtOutflow)  # np
            # # find outlet points...
            # # Function 'pit' assignes a unique number starting from 1 to pit cells (ldd=5) in the Ldd
            #
            # IsChannelDynamic = boolean(loadmap('ChannelsDynamic', pcr=True))
            # # Identify channel pixels where dynamic wave is used
            # self.var.IsChannelKinematic = (self.var.IsChannelPcr == 1) & (IsChannelDynamic == 0)
            # # Identify (update) channel pixels where kinematic wave is used
            # self.var.LddKinematic = lddmask(self.var.Ldd, self.var.IsChannelKinematic)
            # # Ldd for kinematic wave: ends (pit) just before dynamic stretch
            #
            # # Following statements produce an ldd network that connects the pits in
            # # LddKinematic to the nearest downstream dynamic wave pixel
            #
            # self.var.AtLastPoint = (downstream(self.var.Ldd, AtOutflow) == 1) & (AtOutflow != 1) & self.var.IsChannelPcr
            #
            # # NEW 23-6-2005
            # # Dynamic wave routine gives no outflow out of pits, so we calculate this
            # # one cell upstream (WvD)
            # # (implies that most downstream cell is not taken into account in mass balance
            # # calculations, even if dyn wave is not used)
            # # Only include points that are on a channel (otherwise some small 'micro-catchments'
            # # are included, for which the mass balance cannot be calculated
            # # properly)
        else:
            # For all routing options (kinematic, split and MCT)
            self.var.LddKinematic = self.var.LddChan
            self.var.LddKinematicNp = compressArray(self.var.LddKinematic)  # np

        self.var.AtLastPoint = boolean(pit(self.var.Ldd))    #pcr
        # assign True to each of the grid cells where there are outlet points
        # Function 'pit' assignes a unique number starting from 1 to pit cells (ldd=5) in the Ldd
        self.var.AtLastPointC = np.bool8(compressArray(self.var.AtLastPoint)) #np

        lddC = compressArray(self.var.LddChan)     #np
        inAr = decompress(np.arange(maskinfo.info.mapC[0], dtype="int32"))  #pcr
        # giving a number to each non-missing pixel as cell id, starting from 0

        self.var.downstruct = (compressArray(downstream(self.var.LddChan, inAr))).astype("int32")  #np
        # each upstream pixel gets the id of the downstream pixel
        self.var.downstruct[lddC == 5] = maskinfo.info.mapC[0]  #np
        # assigning to all pits an id number higher than any of the other cells

        OutflowPoints = nominal(uniqueid(self.var.AtLastPoint))     #pcr
        OutflowPointsNp = compressArray(OutflowPoints)      #np
        # assigning id to the outflow points starting from 1

        self.var.Catchments = (compressArray(catchment(self.var.Ldd, OutflowPoints))).astype(np.int32)  #np
        # assign outlet id to all pixel in its catchment
        # define catchment for each outflow point

        CatchArea = np.bincount(self.var.Catchments, weights=self.var.PixelArea)[self.var.Catchments]   #np
        # Compute area of each catchment [m2]
        # Note: in earlier versions this was calculated using the "areaarea" function,
        # changed to "areatotal" in order to enable handling of grids with spatially
        # variable cell areas (e.g. lat/lon grids)
        self.var.InvCatchArea = 1 / CatchArea
        # inverse of catchment area [1/m2]

        # ************************************************************
        # ***** CHANNEL GEOMETRY  ************************************
        # ************************************************************

        self.var.ChanGrad = np.maximum(loadmap('ChanGrad'), loadmap('ChanGradMin'))
        # River bed slope
        # Avoid calculation of Alpha using ChanGrad=0: this creates MV!
        # Set minimum channel slope in rivers

        self.var.CalChanMan = loadmap('CalChanMan')
        self.var.ChanMan = self.var.CalChanMan * loadmap('ChanMan')
        # Manning's rougthness coefficient n is multiplied by ChanManCal for calibration

        self.var.ChanBottomWidth = loadmap('ChanBottomWidth')
        # Riverbed width [m]
        ChanDepthThreshold = loadmap('ChanDepthThreshold')
        # Bankfull river depth [m]
        self.var.ChanSdXdY = loadmap('ChanSdXdY')
        # Riverbed sides slope

        #######################cm
        # self.var.ChanSdXdY = maskinfo.in_zero()         # rectangular cross-section
        # self.var.ChanBottomWidth = maskinfo.in_zero()   # triangular cross-section
        #######################cm

        self.var.ChanUpperWidth = self.var.ChanBottomWidth + 2 * self.var.ChanSdXdY * ChanDepthThreshold
        # Channel upper width [m]
        self.var.TotalCrossSectionAreaBankFull = 0.5 * \
            ChanDepthThreshold * (self.var.ChanUpperWidth + self.var.ChanBottomWidth)
        # Area (sq m) of bank full discharge cross section [m2]
        # (trapezoid area equation)

        #cmcheck - TotalCrossSectionAreaHalfBankFull is not 1/2 TotalCrossSectionAreaBankFull it's trapezoid
        # ChanUpperWidthHalfBankFull = self.var.ChanBottomWidth + 2 * self.var.ChanSdXdY * 0.5 * ChanDepthThreshold
        # TotalCrossSectionAreaHalfBankFull = 0.5 * \
        #     0.5 * ChanDepthThreshold * (ChanUpperWidthHalfBankFull + self.var.ChanBottomWidth)
        # Cross-sectional area at half bankfull [m2]
        # This can be used to initialise channel flow (see below)
        TotalCrossSectionAreaHalfBankFull = 0.5 * self.var.TotalCrossSectionAreaBankFull

        TotalCrossSectionAreaInitValue = loadmap('TotalCrossSectionAreaInitValue')
        self.var.TotalCrossSectionArea = np.where(TotalCrossSectionAreaInitValue == -9999, TotalCrossSectionAreaHalfBankFull, TotalCrossSectionAreaInitValue)
        # Total cross-sectional area [m2]: if initial value in binding equals -9999 the value at half bankfull is used,
        # otherwise TotalCrossSectionAreaInitValue (typically end map from previous simulation)

        if option['SplitRouting']:
            CrossSection2AreaInitValue = loadmap('CrossSection2AreaInitValue')
            self.var.CrossSection2Area = np.where(CrossSection2AreaInitValue == -9999, maskinfo.in_zero(), CrossSection2AreaInitValue)
            # cross-sectional area [m2] for 2nd line of routing (over bankfull only): if initial value in binding equals -9999 the value is set to 0
            # otherwise CrossSection2AreaInitValue (typically end map from previous simulation)

            PrevSideflowInitValue = loadmap('PrevSideflowInitValue')
            self.var.Sideflow1Chan = np.where(PrevSideflowInitValue == -9999, maskinfo.in_zero(), PrevSideflowInitValue)
            # sideflow from previous run for 1st line of routing: if initial value in binding equals -9999 the value is set to 0
            # otherwise PrevSideflowInitValue (typically end map from previous simulation)

        # ************************************************************
        # ***** CHANNEL ALPHA (KIN. WAVE)*****************************
        # ************************************************************

        # Manning's steady state flow equations
        # from Ven The Chow - Applied Hydrology - page 283
        # https: // wecivilengineers.files.wordpress.com / 2017 / 10 / applied - hydrology - ven - te - chow.pdf
        # A = Alpha * Q ** Beta
        # Q = (A/Alpha) ** (1/Beta) = (invAlpha * A)**invBeta

        self.var.Beta = loadmap('beta')
        # This is 3/5. Exponent of Manning's equation A=alpha*Q^beta ->  Q= 1/alpha * A^(1/beta)
        self.var.InvBeta = 1 / self.var.Beta
        # Inverse of beta for kinematic wave
        self.var.ChanLength = loadmap('ChanLength').astype(float)
        # Channel length [m]
        self.var.InvChanLength = 1 / self.var.ChanLength
        # Inverse of channel length [1/m]

        # Following calculations are needed to calculate Alpha parameter in kinematic
        # wave. Alpha currently fixed at half of bankfull depth (this may change in
        # future versions!)

        ChanWaterDepthAlpha = np.where(self.var.IsChannel, 0.5 * ChanDepthThreshold, 0.0)
        # Reference water depth for calculation of Alpha: half of bankfull
        self.var.ChanWettedPerimeterAlpha = self.var.ChanBottomWidth + 2 * \
            np.sqrt(np.square(ChanWaterDepthAlpha) + np.square(ChanWaterDepthAlpha * self.var.ChanSdXdY))
        # Channel wetted perimeter half bankfull [m](Pythagoras)

        AlpTermChan = (self.var.ChanMan / (np.sqrt(self.var.ChanGrad))) ** self.var.Beta
        self.var.AlpPow = 2.0 / 3.0 * self.var.Beta # this is 2/5
        self.var.ChannelAlpha = (AlpTermChan * (self.var.ChanWettedPerimeterAlpha ** self.var.AlpPow)).astype(float)

        self.var.InvChannelAlpha = 1 / self.var.ChannelAlpha
        # ChannelAlpha for kinematic wave

        # ************************************************************
        # ***** CHANNEL INITIAL DISCHARGE (KINEMATIC) ****************
        # ************************************************************

        self.var.ChanM3 = self.var.TotalCrossSectionArea * self.var.ChanLength  #np
        # Total water volume in river channel [m3]
        self.var.ChanIniM3 = self.var.ChanM3.copy() #np
        self.var.ChanM3Kin = self.var.ChanIniM3.copy().astype(float)    #np
        # Initialise water volume in kinematic wave channels [m3]

        self.var.ChanQKin = np.where(self.var.ChannelAlpha > 0, (self.var.TotalCrossSectionArea / self.var.ChannelAlpha) ** self.var.InvBeta, 0).astype(float)
        # Initialise discharge at kinematic wave pixels (note that InvBeta is
        # simply 1/beta, computational efficiency!)

        self.var.CumQ = maskinfo.in_zero()
        # Initialise sum of discharge to calculate average

        # ************************************************************
        # ***** CHANNEL INITIAL DYNAMIC WAVE *************************
        # ************************************************************
        if option['dynamicWave']:
            pass
        # legacy code
       #     lookchan = lookupstate(TabCrossSections, ChanCrossSections, ChanBottomLevel, self.var.ChanLength,
       #                            DynWaveConstantHeadBoundary + ChanBottomLevel)
       #     ChanIniM3 = ifthenelse(AtOutflow, lookchan, ChanIniM3)
            # Correct ChanIniM3 for constant head boundary in pit (only if
            # dynamic wave is used)
       #     ChanM3Dyn = ChanIniM3
            # Set volume of water in dynamic wave channel to initial value
            # (note that initial condition is expressed as a state in [m3] for the dynamic wave,
            # and as a rate [m3/s] for the kinematic wave (a bit confusing)

            # Estimate number of iterations needed in first time step (based on Courant criterium)
            # TO DO !!!!!!!!!!!!!!!!!!!!
        #    Potential = lookuppotential(
        #        TabCrossSections, ChanCrossSections, ChanBottomLevel, self.var.ChanLength, ChanM3Dyn)
            # Potential
        #    WaterLevelDyn = Potential - ChanBottomLevel
            # Water level [m above bottom level)
        #    WaveCelerityDyn = pcraster.sqrt(9.81 * WaterLevelDyn)
            # Dynamic wave celerity [m/s]
        #    CourantDynamic = self.var.DtSec * \
        #        (WaveCelerityDyn + 2) / self.var.ChanLength
            # Courant number for dynamic wave
            # We don't know the water velocity at this time so
            # we just guess it's 2 m/s (Odra tests show that flow velocity
            # is typically much lower than wave celerity, and 2 m/s is quite
            # high already so this gives a pretty conservative/safe estimate
            # for DynWaveIterations)
        #    DynWaveIterationsTemp = max(
        #        1, roundup(CourantDynamic / CourantDynamicCrit))
        #    DynWaveIterations = ordinal(mapmaximum(DynWaveIterationsTemp))
            # Number of sub-steps needed for required numerical
            # accuracy. Always greater than or equal to 1
            # (otherwise division by zero!)

            # TEST
            # If polder option is used, we need an estimate of the initial channel discharge, but we don't know this
            # for the dynamic wave pixels (since only initial state is known)! Try if this works (dyn wave flux based on zero inflow 1 iteration)
            # Note that resulting ChanQ is ONLY used in the polder routine!!!
            # Since we need instantaneous estimate at start of time step, a
            # ChanQM3Dyn is calculated for one single one-second time step!!!

        #    ChanQDyn = dynwaveflux(TabCrossSections,
        #                           ChanCrossSections,
        #                           LddDynamic,
        #                           ChanIniM3,
        #                           0.0,
        #                           ChanBottomLevel,
        #                           self.var.ChanMan,
        #                           self.var.ChanLength,
        #                           1,
        #                           1,
        #                           DynWaveBoundaryCondition)
            # Compute volume and discharge in channel after dynamic wave
            # ChanM3Dyn in [cu m]
            # ChanQDyn in [cu m / s]
        #    self.var.ChanQ = ifthenelse(
        #        IsChannelDynamic, ChanQDyn, self.var.ChanQKin)
            # Channel discharge: combine results of kinematic and dynamic wave
        else:
            # For routing options kinematic
            PrevDischarge = loadmap('PrevDischarge')
            # Outflow (x+dx) Q at the end of previous computation step for full cross-section (instant)
            # Here it becomes Outflow (x+dx) Q at the beginning of the computation step (t) for full section (instant)
            # Used to calculated Inflow (x) from upstream pixels at the beginning of the computation step (t)
            self.var.ChanQ = np.where(PrevDischarge == -9999, self.var.ChanQKin, PrevDischarge) #np
            # Initialise instantaneous channel discharge: cold start: equal to ChanQKin [m3/s]

            # # cmcheck - deve diventare una variabile di stato - NO NEED!!!
            # PrevAvgDischarge = loadmap('DischargeMaps')
            # self.var.ChanQAvgDt = np.where(PrevAvgDischarge == -9999, maskinfo.in_zero(), PrevAvgDischarge) #np
<<<<<<< HEAD

            # cmcheck
            # initialising the variable
            # should initialisation be moved somewhere else?
            self.var.ChanQAvgDt =  maskinfo.in_zero()

            #self.var.ChanQAvgDt = self.var.ChanQKin.copy()
            # Initialise average channel outflow (x+dx) from channels during previous model computation step (dt)

            # cmcheck
            # I do not need this.It would be necessary for pixels in order 0, but there is no upstream contribution for pixels in order 0.
            # For pixels in order 1 and beyond, upstream contribution needs to be updated during the calculation step.
            # ChanQAvgDtPcr = decompress(self.var.ChanQAvgDt)  # pcr
            # self.var.ChanQAvgInDt = compressArray(upstream(self.var.LddChan, ChanQAvgDtPcr))
            # # Initialise average channel inflow (x) from channels for next model computation step (dt)
            # # Using LddChan here because we need all pixels upstream, kin and mct

=======
            # cmcheck - per adesso
            # # the following is necessary to initialise kinematic and close the balance
            # # not sure if it works for MCT too
            self.var.ChanQAvgDt =  self.var.ChanQKin.copy()
            # Initialise average channel outflow (x+dx) from channels during previous model computation step (dt)

            # ChanQAvgDtPcr = decompress(self.var.ChanQAvgDt)  # pcr
            # self.var.ChanQAvgInDt = compressArray(upstream(self.var.LddChan, ChanQAvgDtPcr))
            # # Initialise average channel inflow (x) from channels for model computation step (dt)
            # # Using LddChan here because we need all pixels upstream, kin and mct
>>>>>>> 58688fe0


        # ************************************************************
        # ***** CUMULATIVE OUTPUT VARIABLES  *************************
        # ************************************************************
        # Initialising cumulative output variables
        self.var.avgdis = maskinfo.in_zero()

        # These are all needed to compute the cumulative mass balance error
        self.var.DischargeM3Out = maskinfo.in_zero()
        # Cumulative discharge volume at outlet [m3]
        self.var.TotalQInM3 = maskinfo.in_zero()
        # Cumulative inflow volume from inflow hydrographs [m3]
        self.var.sumDis = maskinfo.in_zero()
        self.var.sumIn = maskinfo.in_zero()
        # cmcheck - non so se sostituita da self.var.sumInWB
        self.var.sumInWB = maskinfo.in_zero()


    def initialSecond(self):
        """ initial part of the second channel routing module
        """
        settings = LisSettings.instance()
        option = settings.options
        binding = settings.binding
        flags = settings.flags


        self.var.ChannelAlpha2 = None
        # Default value, if split-routing is not active and water is routed only in the main channel

        # ************************************************************
        # ***** CHANNEL INITIAL SPLIT UP IN SECOND CHANNEL************
        # ************************************************************
        if option['SplitRouting']:

            ChanMan2 = (self.var.ChanMan / self.var.CalChanMan) * loadmap('CalChanMan2')
            # Manning's rougthness coefficient n for second line of routing
            AlpTermChan2 = (ChanMan2 / (np.sqrt(self.var.ChanGrad))) ** self.var.Beta
            self.var.ChannelAlpha2 = (AlpTermChan2 * (self.var.ChanWettedPerimeterAlpha ** self.var.AlpPow)).astype(float)
            #cmcheck -> using channel wetted perimeter of half bankfull ChanWettedPerimeterAlpha ?
            self.var.InvChannelAlpha2 = 1 / self.var.ChannelAlpha2
            # calculating second Alpha for second (virtual) channel

            if not(option['InitLisflood']):
                # ************************************************************
                # ***** INITIALISE SECOND LINE OF ROUTING (KINEMATIC) ********
                # ************************************************************
                # Over bankful discharge starts at QLimit
                # lower discharge limit for second line of routing
                # set to mutiple of average discharge (map from prerun)
                # QSplitMult =2 is around 90 to 95% of Q

                self.var.QLimit = loadmap_base('AvgDis') * loadmap('QSplitMult')
                # Using loadmap_base function as we don't want to cache avgdis it in the calibration
                self.var.M3Limit = self.var.ChannelAlpha * self.var.ChanLength * (self.var.QLimit ** self.var.Beta)
                # Water volume in bankful when over bankful discharge starts
                # Manning's equation

                self.var.Chan2M3Start = self.var.ChannelAlpha2 * self.var.ChanLength * (self.var.QLimit ** self.var.Beta)
                # virtual (note we use ChannelAlpha2 now) amount of water in the main channel at the activation of second line of routing 'floodplains' (=> start using increased Manning coeff 2)
                self.var.Chan2QStart = self.var.QLimit - compressArray(upstream(self.var.LddKinematic, decompress(self.var.QLimit)))
                # Virtual outflow from main channel at the activation of second line of routing (=> start using increased Manning coeff 2)
                # Because kinematic routing with a low amount of discharge leads to long travel time:
                # Starting Q for second line is set to a higher value

                self.var.Chan2M3Kin = self.var.CrossSection2Area * self.var.ChanLength + self.var.Chan2M3Start
                # Total (virtual) volume of water in river channel when second routing line is active (= using increased Manning coeff 2)
                self.var.ChanM3Kin = self.var.ChanM3 - self.var.Chan2M3Kin + self.var.Chan2M3Start
                # (Real) Volume of water in main channel when second line of routing is active (= using riverbed Manning coeff)

                self.var.ChanM3Kin = np.where((self.var.ChanM3Kin < 0.0) & (self.var.ChanM3Kin > -0.0000001),0.0,self.var.ChanM3Kin)
                # this line prevents the warm start from failing in case of small numerical imprecisions when writing and reading the maps

                self.var.Chan2QKin = (self.var.Chan2M3Kin * self.var.InvChanLength * self.var.InvChannelAlpha2) ** (self.var.InvBeta)
                # Total (virtual) outflow from river channel when second routing line is active (= using increased Manning coeff 2)
                self.var.ChanQKin = (self.var.ChanM3Kin * self.var.InvChanLength * self.var.InvChannelAlpha) ** (self.var.InvBeta)
                # (Real) outflow from main channel when second line of routing is active (= using riverbed Manning coeff 2)


        # ************************************************************
        # ***** INITIALISE PARALLEL KINEMATIC WAVE ROUTER ************
        # ************************************************************

        # Initialise parallel kinematic wave router: main channel-only routing if self.var.ChannelAlpha2 is None; else split-routing(main channel + floodplains)
        # Initialization includes LDD for kinematic routing
        maskinfo = MaskInfo.instance()
        self.river_router = kinematicWave(compressArray(self.var.LddKinematic), ~maskinfo.info.mask, self.var.ChannelAlpha,
                                           self.var.Beta, self.var.ChanLength, self.var.DtRouting,
                                          alpha_floodplains=self.var.ChannelAlpha2, flagnancheck=flags['nancheck'])

        # ************************************************************
        # ***** WATER BALANCE                             ************
        # ************************************************************
        if option['InitLisflood'] and option['repMBTs']:
            # Calculate initial water storage in rivers (no lakes no reservoirs)
            # self.var.StorageStepINIT= self.var.ChanM3Kin
            self.var.StorageStepINIT = self.var.ChanM3
            # Water volume in river channels
            self.var.DischargeM3StructuresIni = maskinfo.in_zero()
            if option['simulateReservoirs']:
               self.var.StorageStepINIT += self.var.ReservoirStorageIniM3
            if option['simulateLakes']:
               self.var.StorageStepINIT += self.var.LakeStorageIniM3
            self.var.StorageStepINIT = np.take(np.bincount(self.var.Catchments, weights=self.var.StorageStepINIT), self.var.Catchments)

        if not option['InitLisflood'] and option['repMBTs']:
           self.var.StorageStepINIT = self.var.ChanM3
           # DisStructure = np.where(self.var.IsUpsOfStructureKinematicC, self.var.ChanQ * self.var.DtRouting, 0)
           DisStructure = np.where(self.var.IsUpsOfStructureChanC, self.var.ChanQ * self.var.DtRouting, 0)
           if not(option['SplitRouting']):
            # self.var.StorageStepINIT = self.var.ChanM3Kin
            # self.var.StorageStepINIT = self.var.ChanM3
            if option['simulateReservoirs']:
               self.var.StorageStepINIT += self.var.ReservoirStorageIniM3
               # DisStructure = np.where(self.var.IsUpsOfStructureKinematicC, self.var.ChanQ * self.var.DtRouting, 0)
               DisStructure = np.where(self.var.IsUpsOfStructureChanC, self.var.ChanQ * self.var.DtRouting, 0)
            if option['simulateLakes']:
               self.var.StorageStepINIT += self.var.LakeStorageIniM3
               DisStructure += np.where(compressArray(self.var.IsUpsOfStructureLake), 0.5 * self.var.ChanQ * self.var.DtRouting, 0)
            self.var.DischargeM3StructuresIni = np.take(np.bincount(self.var.Catchments, weights=DisStructure), self.var.Catchments)
           else:
            # self.var.StorageStepINIT= self.var.ChanM3Kin+self.var.Chan2M3Kin-self.var.Chan2M3Start
            # self.var.StorageStepINIT = self.var.ChanM3
            if option['simulateReservoirs']:
               self.var.StorageStepINIT += self.var.ReservoirStorageIniM3
            if option['simulateLakes']:
               self.var.StorageStepINIT += self.var.LakeStorageIniM3
            self.var.StorageStepINIT = np.take(np.bincount(self.var.Catchments, weights=self.var.StorageStepINIT), self.var.Catchments)

    def initialMCT(self):
        """ initial part of the Muskingum-Cunge-Todini routing module
        """
        settings = LisSettings.instance()
        option = settings.options
        binding = settings.binding

        if not (option['SplitRouting']):
            self.var.ChannelAlpha2 = None
            # default value, if split-routing is not active and water is routed only in the riverbed channel

        # ************************************************************
        # ***** INITIALISATION FOR MCT ROUTING            ************
        # ************************************************************
        if option['MCTRouting']:

            # maskinfo = MaskInfo.instance()
            # mapnp.mask = maskinfo.info.mask

            self.var.IsChannelMCTPcr = boolean(loadmap('ChannelsMCT', pcr=True))    #pcr
            self.var.IsChannelMCT = np.bool8(compressArray(self.var.IsChannelMCTPcr))   #bool
            self.var.IsChannelMCTPcr = boolean(decompress(self.var.IsChannelMCT)) # pcr
            # Identify channel pixels where Muskingum-Cunge-Todini is used

            self.var.mctmask = np.bool8(pcr2numpy(self.var.IsChannelMCTPcr,0))
            # Mask with cells using MCT

            self.var.IsChannelKinematicPcr = (self.var.IsChannelPcr == 1) & (self.var.IsChannelMCTPcr == 0)  #pcr
            self.var.IsChannelKinematic = np.bool8(compressArray(self.var.IsChannelKinematicPcr))   #np
            # Identify channel pixels where Kinematic wave is used instead of MCT

            self.var.LddMCT = lddmask(self.var.LddChan, self.var.IsChannelMCTPcr)  #pcr
            self.var.LddMCTNp = compressArray(self.var.LddMCT)    #np
            # Ldd for MCT routing

            self.var.LddKinematic = lddmask(self.var.LddChan, self.var.IsChannelKinematicPcr)    #pcr
            # Ldd for kinematic routing

            ChanGradMaxMCT = loadmap('ChanGradMaxMCT')
            # Maximum riverbed slope for MCT rivers
            # Check where IsChannelMCT is True and values in ChanGrad > ChanGradMaxMCT
            MCT_slope_mask = np.logical_and(self.var.IsChannelMCT, self.var.ChanGrad > ChanGradMaxMCT)
            # Update values in ChanGrad where the condition is met
            self.var.ChanGrad[MCT_slope_mask] = ChanGradMaxMCT
            # set max channel slope for MCT pixels

            maskinfo = MaskInfo.instance()

            # cmcheck
            # Initialisation for MCT routing
            PrevQMCTin = loadmap('PrevQMCTinInitValue')     # instant input discharge for MCT at previouse step
            self.var.PrevQMCTin = np.where(PrevQMCTin == -9999, maskinfo.in_zero(), PrevQMCTin)  # np
            # MCT inflow (x) to MCT pixel at time t0

            #cmcheck
            # this is probable not necessary, I can use ChanQ
            PrevQMCTout = loadmap('PrevQMCToutInitValue')     # instant output discharge for MCT at previous step
            self.var.PrevQMCTout = np.where(PrevQMCTout == -9999, maskinfo.in_zero(), PrevQMCTout) #np
            # MCT outflow (x+dx) from MCT pixel at time t0

            self.var.ChanQ = np.where(self.var.IsChannelKinematic, self.var.ChanQ, self.var.PrevQMCTout)
            # Initialise instantaneous outflow for kinematic and MCT grid cells at previous time step t0 (q10)

            # #cmcheck
            # self.var.ChanQAvgDt is average outflow during previous step and it is initialised with kinematic routing

            PrevCmMCT = loadmap('PrevCmMCTInitValue')
            self.var.PrevCm0 = np.where(PrevCmMCT == -9999, maskinfo.in_one(), PrevCmMCT) #np
            # Courant numnber (Cm) for MCT at previous time step t0
            PrevDmMCT = loadmap('PrevDmMCTInitValue')
            self.var.PrevDm0 = np.where(PrevDmMCT == -9999, maskinfo.in_zero(), PrevDmMCT) #np
            # Reynolds number (Dm) for MCT at previous time step t0


            # # cmcheck - deve diventare una variabile di stato
            # PrevAvgDischarge = loadmap('DischargeMaps')
            # self.var.ChanQAvgDt = np.where(PrevAvgDischarge == -9999, maskinfo.in_zero(), PrevAvgDischarge) #np
            # cmcheck - per adesso
            ChanQAvgDtMCT =  maskinfo.in_zero()
            # Initialise average channel outflow (x+dx) from channels during previous model computation step (dt)

            self.var.ChanQAvgDt = np.where(self.var.IsChannelKinematic, self.var.ChanQAvgDt, ChanQAvgDtMCT)
            # Initialise average outflow for kinematic and MCT grid cells at during time step dt

            ChanQAvgDtPcr = decompress(self.var.ChanQAvgDt)  # pcr
            self.var.ChanQAvgInDt = compressArray(upstream(self.var.LddChan, ChanQAvgDtPcr))
            # Initialise average channel inflow (x) from channels for model computation step (dt)
            # Using LddChan here because we need all pixels upstream, kin and mct



            # ************************************************************
            # ***** INITIALISE MUSKINGUM-CUNGE-TODINI WAVE ROUTER ********
            # ************************************************************
            self.mct_river_router = mctWave(self.get_mct_pix(compressArray(self.var.LddMCT)), self.var.mctmask)


# --------------------------------------------------------------------------
# --------------------------------------------------------------------------

    def dynamic(self, NoRoutingExecuted):
        """ dynamic part of the routing subtime module
        """
        settings = LisSettings.instance()
        option = settings.options
        binding = settings.binding

        if not(option['InitLisflood']):    # only with no InitLisflood
            self.lakes_module.dynamic_inloop(NoRoutingExecuted)
            self.reservoir_module.dynamic_inloop(NoRoutingExecuted)
            self.polder_module.dynamic_inloop()

        self.inflow_module.dynamic_inloop(NoRoutingExecuted)
        self.transmission_module.dynamic_inloop()


        if not(option['dynamicWave']):

            # ************************************************************
            # ***** SIDEFLOW                              ****************
            # ************************************************************
            # Calculating water contribution to channels

            SideflowChanM3 = self.var.ToChanM3RunoffDt.copy()
            # Runoff contribution from overland flow, upper and lower groundwater zones to the channel during routing sub step [m3]

            if option['openwaterevapo']:
                SideflowChanM3 -= self.var.EvaAddM3Dt
                # Evaporation from open water (rivers) - withdrawal [m3]
            if option['wateruse']:
                self.var.WUseAddM3Dt = (self.var.withdrawal_CH_actual_M3_routStep - self.var.returnflow_GwAbs2Channel_M3_routStep)  
                SideflowChanM3 -= self.var.WUseAddM3Dt
                # Water use abstraction from rivers - withdrawal    [m3]
            if option['inflow']:
                SideflowChanM3 += self.var.QInDt
                # Flow volume from inlets per sub step [m3]
            if option['TransLoss']:
                SideflowChanM3 -= self.var.TransLossM3Dt
                # Transmission flow volume - withdrawal [m3]

            if not(option['InitLisflood']):    # only with no InitLisflood
                if option['simulateLakes']:
                    SideflowChanM3 += self.var.QLakeOutM3Dt
                    # Lakes outflow volume per routing sub step [m3]
                if option['simulateReservoirs']:
                    SideflowChanM3 += self.var.QResOutM3Dt
                    # Reservoirs outflow volume per routing sub step [m3]
                if option['simulatePolders']:
                    SideflowChanM3 -= self.var.ChannelToPolderM3Dt
                    # Polders outflow volume per routing sub step [m3]

            # NOTE: polders currently don't work with kinematic wave, but nevertheless
            # ChannelToPolderM3 is already included in sideflow term (so it's there in case
            # the polder routine is ever modified to make it work with kin. wave)
            # Because of wateruse Sideflow might get even smaller than 0,
            # instead of inflow its outflow

            ### check mass balance within routing ###
            if option['repMBTs']:  
             if (NoRoutingExecuted<1):
                 self.var.AddedTRUNM3 = np.take(np.bincount(self.var.Catchments, weights=SideflowChanM3.copy()),self.var.Catchments)
                 self.var.AddedTRUN = np.take(np.bincount(self.var.Catchments, weights=self.var.ToChanM3RunoffDt.copy()),self.var.Catchments)
                 if option['inflow']:
                     self.var.AddedTRUN += np.take(np.bincount(self.var.Catchments, weights=self.var.QInDt),self.var.Catchments)
                 if option['openwaterevapo']:
                     self.var.AddedTRUN -= np.take(np.bincount(self.var.Catchments, weights=self.var.EvaAddM3Dt.copy()),self.var.Catchments)
                 if option['wateruse']:
                     self.var.AddedTRUN -= np.take(np.bincount(self.var.Catchments, weights=self.var.WUseAddM3Dt.copy()),self.var.Catchments)
             else:
                 self.var.AddedTRUNM3 =+ np.take(np.bincount(self.var.Catchments, weights=SideflowChanM3.copy()),
                                                self.var.Catchments)
                 self.var.AddedTRUN += np.take(np.bincount(self.var.Catchments, weights=self.var.ToChanM3RunoffDt.copy()),self.var.Catchments)
                 if option['inflow']:
                     self.var.AddedTRUN += np.take(np.bincount(self.var.Catchments, weights=self.var.QInDt),self.var.Catchments)
                 if option['openwaterevapo']:
                     self.var.AddedTRUN -= np.take(np.bincount(self.var.Catchments, weights=self.var.EvaAddM3Dt.copy()),self.var.Catchments)
                 if option['wateruse']:
                     self.var.AddedTRUN -= np.take(np.bincount(self.var.Catchments, weights=self.var.WUseAddM3Dt.copy()),self.var.Catchments)


            SideflowChan = np.where(self.var.IsChannelKinematic, SideflowChanM3 * self.var.InvChanLength * self.var.InvDtRouting,0)
            # Sideflow contribution to kinematic and split routing grid cells expressed in [cu m /s / m channel length]

            #cmcheck
            # non c'e' bisogno di questo if?
            if option['MCTRouting']:
                SideflowChanMCT = np.where(self.var.IsChannelMCT, SideflowChanM3 * self.var.InvDtRouting,0)     #Ql
                # Sideflow contribution to MCT grid cells expressed in [m3/s]
            else:
                SideflowChanMCT = 0

            # ************************************************************
            # ***** RIVER ROUTING                         ****************
            # ************************************************************
            if option['InitLisflood']: self.var.IsChannelKinematic = self.var.IsChannel.copy()
            # Use kinematic routing in all grid cells

            # KINEMATIC ROUTING
            if option['InitLisflood'] or (not(option['SplitRouting']) and (not(option['MCTRouting']))):
                # Using variables ChanQKinOutStart, ChanM3KinEnd and ChanQKinOutEnd for clarity
                # Kinematic routing
                ChanQKinOutStart = self.var.ChanQKin.copy()
                # Outflow (x+dx) at time t beginning of calculation step (instant)
                # This is used to calculate inflow from upstream cells

                ChanQKinOutStart_avg = self.var.ChanQAvgDt.copy()
                # Outflow (x+dx) at time t beginning of calculation step (instant)
                # This is used to calculate inflow from upstream cells

                ChanM3KinStart = self.var.ChanM3Kin.copy()
                # Channel storage at time t beginning of calculation step (instant)

                ChanQKinOutEnd_avg, ChanQKinOutEnd,ChanM3KinEnd = self.KINRouting(ChanQKinOutStart_avg,ChanQKinOutStart,SideflowChan)
                # Outflow (x+dx) at time t+dt end of calculation step (instant)
                # Channel storage at time t+dt end of calculation step (instant)
                # This is in fact the same as the average outflow -> from some feature in kinematic routing function

                # cmcheck
<<<<<<< HEAD
                # Calculate average outflow using water balance for channel grid cell over sub-routing step
                # Integration on control volume
                # THIS IS ONLY WORKING FOR HEAD GRID CELLS AND MUST BE MOVED TO INTERNAL LOOP
                self.var.ChanQAvgDt = ( SideflowChanM3 - ChanM3KinEnd + ChanM3KinStart) * self.var.InvDtRouting  # + self.var.ChanQAvgInDt
                # if np.any(self.var.ChanQAvgDt < 0):
                #     print("At least one value is less than 0.")
                self.var.ChanQAvgDt[self.var.ChanQAvgDt < 0] = 0
                # Average outflow (x+dx) QAvg during routing step (average)
                # Qout_avg = Qin_avg -(Vend - Vstart)/DtRouting
                # Qin_avg = Qin_avg_channels + Qin_avg_sideflow
=======
                # # Calculate average outflow using water balance for channel grid cell over sub-routing step
                # self.var.ChanQAvgDt = (self.var.ChanQAvgInDt * self.var.DtRouting + SideflowChanM3 - ChanM3KinEnd + ChanM3KinStart) * self.var.InvDtRouting
                # # if np.any(self.var.ChanQAvgDt < 0):
                # #     print("At least one value is less than 0.")
                # self.var.ChanQAvgDt[self.var.ChanQAvgDt < 0] = 0
                # # Average outflow (x+dx) QAvg during routing step (average)
                # # Qout_avg = Qin_avg -(Vend - Vstart)/DtRouting
                # # Qin_avg = Qin_avg_channels + Qin_avg_sideflow
>>>>>>> 58688fe0

                # # cmcheck
                # # checking water mass balance on the channel control volume
                # # THIS IS ONLY WORKING FOR HEAD GRID CELLS AND MUST BE MOVED TO INTERNAL LOOP
                # balance = np.abs((SideflowChanM3 - ChanM3KinEnd + ChanM3KinStart) * self.var.InvDtRouting - ChanQKinOutEnd)   # + self.var.ChanQAvgInDt
                # # YOU NEED TO REPLACE THIS self.var.ChanQAvgInDt WITH INSTANT INFLOW FROM UPSTREAM CELLS
                # # IT WORKS FOR HEAD CELLS ONLY
                #
                # balance_avg = np.abs((SideflowChanM3 - ChanM3KinEnd + ChanM3KinStart) * self.var.InvDtRouting - self.var.ChanQAvgDt)  # + self.var.ChanQAvgInDt
                # # IT WORKS FOR HEAD CELLS ONLY
                #
                # # if balance > 1.e-9:
                # #     print('Balance')
                # #     print('QChan ', balance)
                # #     print('Qavg ', balance_avg)
                # # if balance_avg > 1.e-9:
                # #     print('Balance_avg')
                # #     print('QChan ', balance)
                # #     print('Qavg ', balance_avg)
                # if abs(balance - balance_avg) > 1.e-12:
                #     print(balance,balance_avg)


                # updating variables for next routing step
                self.var.ChanQKin = ChanQKinOutEnd.copy()
                # Outflow (x+dx) Q at time t+dt (end of calc step) (instant)
                self.var.ChanM3Kin = ChanM3KinEnd.copy()
                # Channel storage V at time t+dt (end of calc step) (instant)

                self.var.ChanQ = ChanQKinOutEnd.copy()
                # Outflow (x+dx) Q at the end of computation step t+dt for full section (instant)
                # same as ChanQKinOutEnd=self.var.ChanQKin for Kinematic routing only
                self.var.ChanM3 = ChanM3KinEnd.copy()
                # Channel storage V at the end of computation step t+dt for full section (instant)
                # same as ChanM3KinEnd for Kinematic routing only
                self.var.ChanQAvgDt = ChanQKinOutEnd_avg.copy()
                # Average Outflow (x+dx) Q during computation step dt for full section (instant)
                # same as ChanQKinOutEnd=self.var.ChanQKin for Kinematic routing only

<<<<<<< HEAD
                # # cmcheck
                # # # IT WORKS FOR HEAD CELLS ONLY
=======
>>>>>>> 58688fe0
                # # Update average channel inflow (x) Qavg for next sub-routing step
                # ChanQAvgDtPcr = decompress(self.var.ChanQAvgDt)  # pcr
                # self.var.ChanQAvgInDt = compressArray(upstream(self.var.LddChan, ChanQAvgDtPcr))

<<<<<<< HEAD
                self.var.sumDisDay += self.var.ChanQ
                # # sum of total river outflow on model sub-step

                # # cmcheck
                # # # IT WORKS FOR HEAD CELLS ONLY
                # self.var.sumDisDay += self.var.ChanQAvgDt
                # # sum of average river outflow on routing sub-step
                # # used for calculating average discharge on model time step
=======
                # self.var.sumDisDay += self.var.ChanQ
                # # # sum of total river outflow on model sub-step
                # # This is the only way to close the water balance
                # # ChanQKinOutEnd_bilancio = (ChanQKinOutStart * self.var.DtRouting + SideflowChanM3 - ChanM3KinEnd + ChanM3KinStart) * self.var.InvDtRouting
                # Not closing water balance on grid cell !!!!!!!!!!!!!

                # cmcheck
                self.var.sumDisDay += self.var.ChanQAvgDt
                # sum of average river outflow on routing sub-step
                # used for calculating average discharge on model time step
>>>>>>> 58688fe0


            # SPLIT ROUTING - no InitLisfllod
            if not option['InitLisflood'] and option['SplitRouting'] and not(option['MCTRouting']):

                self.SplitRouting(SideflowChan)

                # Combine the two lines of routing together

                self.var.ChanQ = np.maximum(self.var.ChanQKin + self.var.Chan2QKin - self.var.QLimit, 0)
                # (real) total outflow (at x + dx) at time t + dt (instant)
                # Main channel routing and above bankfull routing from second line of routing
                self.var.ChanM3 = self.var.ChanM3Kin + self.var.Chan2M3Kin - self.var.Chan2M3Start
                # Total channel storage [m3] = Volume in main channel (ChanM3Kin) + volume above bankfull in second line (Chan2M3Kin - Chan2M3Start)
                # at t+dt (instant)

                self.var.sumDisDay += self.var.ChanQ
                # sum of total river outflow on model sub-step


            # KINEMATIC/SPLIT ROUTING AND MUSKINGUM-CUNGE-TODINI - no InitLisflood
            # if not option['InitLisflood'] and (not(option['SplitRouting']) and (option['MCTRouting'])):
            if not option['InitLisflood'] and option['MCTRouting']:
                # To parallelise routing, pixels are grouped by orders. Pixels in the same order are independent and can be routed in parallel.
                # Same order can have both Kin and MCT pixels
                # Kinematic routing is solved first to generate input to MCT grid cells
                # Kinematic routing is solved on all pixels (including MCT pixels) because we need input from upstream Kin pixels to MCT
                # (this needs to be changed in future versions)

                if not (option['SplitRouting']):
                    # Kinematic routing
                    # This is calculated for every grid cell, including MCT grid cells

                    ChanQKinOutStart = self.var.ChanQ.copy()
                    # Outflow (x+dx) Q at time t beginning of calculation step (instant)
                    # This is used to calculate inflow from upstream cells

                    ChanM3KinStart = self.var.ChanM3.copy()
                    # Channel storage at time t beginning of calculation step (instant)

                    ChanQKinOutEnd,ChanM3KinEnd = self.KINRouting(ChanQKinOutStart,SideflowChan)
                    # Outflow at time t+dt end of calculation step (instant)
                    # Channel storage at time t+dt end of calculation step (instant)
                    # This is in fact the same as the average outflow -> from some feature in kinematic routing function

                    # cmcheck
                    # Calculate average outflow using water balance for channel grid cell
                    # Integration on control volume
                    # THIS IS ONLY WORKING FOR HEAD GRID CELLS AND MUST BE MOVED TO INTERNAL LOOP
                    ChanQKinOutAvgDt = (SideflowChanM3 - ChanM3KinEnd + ChanM3KinStart) * self.var.InvDtRouting  # + self.var.ChanQAvgInDt
                    # if np.any(self.var.ChanQAvgDt < 0):
                    #     print("At least one value is less than 0.")
                    ChanQKinOutAvgDt[ChanQKinOutAvgDt < 0] = 0
                    # Average outflow (x+dx) QAvg during sub-routing step (average)
                    # Qout_avg = Qin_avg -(Vend - Vini)


                if (option['SplitRouting']):
                    # Split routing

                    self.SplitRouting(SideflowChan)

                    # Combine the two lines of routing together

                    # self.var.ChanQ = np.maximum(self.var.ChanQKin + self.var.Chan2QKin - self.var.QLimit, 0)
                    ChanQKinOutEnd = np.maximum(self.var.ChanQKin + self.var.Chan2QKin - self.var.QLimit, 0)
                    # (real) total outflow (at x + dx) at time t + dt (instant)
                    # Main channel routing and above bankfull routing from second line of routing

                    # self.var.ChanM3 = self.var.ChanM3Kin + self.var.Chan2M3Kin - self.var.Chan2M3Start
                    ChanM3KinEnd = self.var.ChanM3Kin + self.var.Chan2M3Kin - self.var.Chan2M3Start
                    # Total channel storage [m3] = Volume in main channel (ChanM3Kin) + volume above bankfull in second line (Chan2M3Kin - Chan2M3Start)
                    # at t+dt (instant)


                # MCT routing

                ChanQMCTOutStart = self.var.ChanQ.copy()
                # Outflow (x+dx) at time t (instant)  q10

                # debug
                # ChanQKinOutEnd[ChanQKinOutEnd != 0] = 0
                # Set inflow from kinematic pixels to 1

                ChanM3MCTStart = self.var.ChanM3.copy()
                # Channel storage at time t V00

                ChanQMCTInStart = self.var.PrevQMCTin.copy()   
                # Inflow (x) at time t instant (instant)  q00
                # This is coming from upstream pixels


                # calling MCT routing
                # using ChanQKinOutEnd from Kinematic routing to have inflow from upstream kinematic pixels
                # using ChanQKinOutAvgDt from kinematic routing to have average outflow from upstream kinematic pixels
                # MCT pixels in order 0 can have inflow from kinematic pixels upstream
                ChanQMCTOutAvgDt,ChanQMCTOutEnd,ChanM3MCTEnd,Cmend, Dmend = self.MCTRoutingLoop(ChanQMCTOutStart,ChanQMCTInStart,ChanQKinOutEnd,ChanQKinOutAvgDt,SideflowChanMCT,ChanM3MCTStart)
                # Average outflow (x+dx) during time dt step (average) q1m
                # Outflow (x+dx) at time t+dt end of calculation step (instant) q11
                # Channel storage at time t+dt end of calculation step (instant) V11


                # Storing MCT Courant and Reynolds numbers for state files
                self.var.PrevCm0 = Cmend
                self.var.PrevDm0 = Dmend

                # combine results from Kinematic and MCT pixels at x+dx t+dt (instant)
                self.var.ChanQ = np.where(self.var.IsChannelKinematic, ChanQKinOutEnd, ChanQMCTOutEnd)
                # Outflow (x+dx) Q at the end of computation step t+dt (instant)
                self.var.ChanM3 = np.where(self.var.IsChannelKinematic, ChanM3KinEnd, ChanM3MCTEnd)
                # Channel storage V at the end of computation step t+dt (instant)

                # combine results from Kinematic and MCT pixels average outflow during routing sub-step dt (average)
                self.var.ChanQAvgDt = np.where(self.var.IsChannelKinematic, ChanQKinOutAvgDt, ChanQMCTOutAvgDt)
                # Average channel outflow (x+dx) QAvg during routing step (average)

                # update input (x) Q at t for next step (instant)
                ChanQMCTStartPcr = decompress(self.var.ChanQ)  # pcr
                self.var.PrevQMCTin = compressArray(upstream(self.var.LddChan, ChanQMCTStartPcr))
                # using LddChan here because we need to input from upstream pixels to include kinematic pixels

                self.var.sumDisDay += self.var.ChanQAvgDt
                # sum of average outflow Q on model sub-steps to give accumulated total outflow volume

                # This should NOT be used
                # self.var.sumDisDay += self.var.ChanQ
                # sum of total river outflow on model sub-step


            # ---- Uncomment lines 603-635 in order to compute the mass balance error within the routing module for the options (i) initial run or (ii) split routing off ----
            #'''
            # option['repMBTs']=True
            if option['repMBTs']:
                 if option['InitLisflood'] or (not(option['SplitRouting'])):
                    # Kinematic routing and MCT
                    if NoRoutingExecuted == (self.var.NoRoutSteps-1):
                      # StorageStep = self.var.ChanM3Kin.copy()
                      StorageStep = self.var.ChanM3.copy()
                      # Water storage at t+dt end of routing step: rivers channels
                      # Using ChanM3 so it's OK for both MCT and KIN

                      ChanQAvgR = self.var.sumDisDay/self.var.NoRoutSteps
                      # average outflow (x+dx)
                      sum1=ChanQAvgR.copy()
                      sum1[self.var.AtLastPointC == 0] = 0
                      OutStepM3 = np.take(np.bincount(self.var.Catchments,weights=sum1 * self.var.DtSec),self.var.Catchments)
                      # average outflow volume (x+dx) volume at t+dt

                      maskinfo = MaskInfo.instance()
                      DisStructureR = maskinfo.in_zero()
                      DischargeM3StructuresR = maskinfo.in_zero()

                      if not option['InitLisflood']:
                       if option['simulateReservoirs']:
                         sum1 =self.var.ChanQ.copy()
                         StorageStep =  StorageStep + self.var.ReservoirStorageM3.copy()
                         # DisStructureR = np.where(self.var.IsUpsOfStructureKinematicC, sum1 * self.var.DtRouting, 0)
                         DisStructureR = np.where(self.var.IsUpsOfStructureChanC, sum1 * self.var.DtRouting, 0)
                         DischargeM3StructuresR = np.take(np.bincount(self.var.Catchments, weights=DisStructureR), self.var.Catchments)
                         DischargeM3StructuresR -= self.var.DischargeM3StructuresIni

                      if not option['InitLisflood']:
                       if option['simulateLakes']:
                         sum1 =self.var.ChanQ.copy()
                         StorageStep =  StorageStep + self.var.LakeStorageM3Balance.copy()
                         # DisStructureR = np.where(self.var.IsUpsOfStructureKinematicC, sum1 * self.var.DtRouting, 0)
                         DisStructureR = np.where(self.var.IsUpsOfStructureChanC, sum1 * self.var.DtRouting, 0)
                         DischargeM3StructuresR = np.take(np.bincount(self.var.Catchments, weights=DisStructureR), self.var.Catchments)
                         maskinfo = MaskInfo.instance()
                         DisLake = maskinfo.in_zero()
                         np.put(DisLake, self.var.LakeIndex, 0.5 * self.var.LakeInflowCC * self.var.DtRouting)
                         DischargeM3Lake = np.take(np.bincount(self.var.Catchments, weights=DisLake),self.var.Catchments)
                         DischargeM3StructuresR += DischargeM3Lake
                         DischargeM3StructuresR -= self.var.DischargeM3StructuresIni

                      # Total Mass Balance Error in m3 per catchment for Initial Run OR Kinematic routing (Split Routing OFF)
<<<<<<< HEAD
                      MB =-np.sum(StorageStep)+np.sum(self.var.StorageStepINIT) - OutStepM3[0]  -DischargeM3StructuresR[0] +self.var.AddedTRUN

                      # cmcheck
                      if MB > 1.e-12:
                          print('Mass balance error MB=', MB)


=======
                      MB =- np.sum(StorageStep)+np.sum(self.var.StorageStepINIT) - OutStep[0]  -DischargeM3StructuresR[0] +self.var.AddedTRUNM3
>>>>>>> 58688fe0
                      self.var.StorageStepINIT= np.sum(StorageStep) + DischargeM3StructuresR[0]
            #'''

            # ---- Uncomment lines in order to compute the mass balance error within the routing module for the options split routing  ----
            #'''
            if option['repMBTs']:
                 if (not(option['InitLisflood'])) and (option['SplitRouting']):
                    # SplitRouting
                    # compute the mass balance at the last of the sub-routing steps in order to account for the contributions of lakes and reservoirs
                    if NoRoutingExecuted == (self.var.NoRoutSteps-1):
                      ChanQAvgSR = self.var.sumDisDay/self.var.NoRoutSteps  #self.var.ChanQ
                      sum1=ChanQAvgSR.copy()
                      sum1[self.var.AtLastPointC == 0] = 0
                      OutStep = np.take(np.bincount(self.var.Catchments,weights=sum1 * self.var.DtSec),self.var.Catchments)

                      StorageStep=[]
                      # StorageStep= self.var.ChanM3Kin.copy()+self.var.Chan2M3Kin.copy()-self.var.Chan2M3Start.copy()
                      StorageStep = self.var.ChanM3


                      maskinfo = MaskInfo.instance()
                      DisStructureSR = maskinfo.in_zero()
                      DischargeM3StructuresR = maskinfo.in_zero()

                      if option['simulateReservoirs']:
                         sum1=[]
                         sum1 =self.var.ChanQ.copy()
                         StorageStep =  StorageStep + self.var.ReservoirStorageM3.copy()
                         # DisStructureSR = np.where(self.var.IsUpsOfStructureKinematicC, sum1 * self.var.DtRouting, 0)
                         DisStructureSR = np.where(self.var.IsUpsOfStructureChanC, sum1 * self.var.DtRouting, 0)
                         DischargeM3StructuresR = np.take(np.bincount(self.var.Catchments, weights=DisStructureSR), self.var.Catchments)
                         DischargeM3StructuresR -= self.var.DischargeM3StructuresIni

                      if option['simulateLakes']:
                         sum1 =self.var.ChanQ.copy()
                         StorageStep =  StorageStep + self.var.LakeStorageM3Balance.copy()
                         # DisStructureSR = np.where(self.var.IsUpsOfStructureKinematicC, sum1 * self.var.DtRouting, 0)
                         DisStructureSR = np.where(self.var.IsUpsOfStructureChanC, sum1 * self.var.DtRouting, 0)
                         DischargeM3StructuresR = np.take(np.bincount(self.var.Catchments, weights=DisStructureSR), self.var.Catchments)
                         DisLake = maskinfo.in_zero()
                         np.put(DisLake, self.var.LakeIndex, 0.5 * self.var.LakeInflowCC * self.var.DtRouting)
                         DischargeM3Lake = np.take(np.bincount(self.var.Catchments, weights=DisLake),self.var.Catchments)
                         DischargeM3StructuresR += DischargeM3Lake

                         DischargeM3StructuresR -= self.var.DischargeM3StructuresIni

                      # Mass Balance Error due to the Split Routing module
                      StorageStep1=np.take(np.bincount(self.var.Catchments, weights=StorageStep), self.var.Catchments)

                      self.var.MBErrorSplitRoutingM3  = - StorageStep1 + self.var.StorageStepINIT - OutStep  - DischargeM3StructuresR + self.var.AddedTRUN
                      # Discharge error at the outlet pointt [m3/s]
                      QoutCorrection=self.var.MBErrorSplitRoutingM3/self.var.DtRouting
                      QoutCorrection[self.var.AtLastPointC == 0] = 0
                      self.var.OutletDischargeErrorSplitRouting = np.take(np.bincount(self.var.Catchments,weights=QoutCorrection),self.var.Catchments)

                      self.var.StorageStepINIT= StorageStep1.copy()+DischargeM3StructuresR
             #'''

            # Legacy
            # TotalCrossSectionArea = np.maximum(self.var.ChanM3Kin * self.var.InvChanLength, 0.01)
            TotalCrossSectionArea = np.maximum(self.var.ChanM3 * self.var.InvChanLength, 0.01)
            self.var.FlowVelocity = np.minimum(self.var.ChanQKin/TotalCrossSectionArea, 0.36*self.var.ChanQKin**0.24)
            # Channel velocity (m/s); dividing Q (m3/s) by CrossSectionArea (m2)
            # avoid extreme velocities by using the Wollheim 2006 equation
            # assume 0.1 for upstream areas (outside ChanLdd)
            self.var.FlowVelocity *= np.minimum(np.sqrt(self.var.PixelArea)*self.var.InvChanLength,1)
            # reduction for sinuosity of channels
            self.var.TravelDistance=self.var.FlowVelocity*self.var.DtSec
            # if flow is fast, Traveltime=1, TravelDistance is high: Pixellength*DtSec
            # if flow is slow, Traveltime=DtSec then TravelDistance=PixelLength
            # maximum set to 30km/day for 5km cell, is at DtSec/Traveltime=6, is at Traveltime<DtSec/6


    def KINRouting(self,ChanQKin_avg,ChanQKin,SideflowChan):
        """Based on a 4-point implicit finite-difference numerical solution of the kinematic wave equations.
        Given the instantaneous flow rate (discharge), the corresponding amount of water stored in the channel
        is calculated using Manning equation for steady state flow where Alpha is currently fixed
        at half of bankfull depth.
        See: Te Chow, V. and Maidment, D.R. and Mays, L.W. (1988). Applied Hydrology. McGraw-Hill. (Sec. 9.6)
        https://ponce.sdsu.edu/Applied_Hydrology_Chow_1988.pdf
        A = alpha * Q**beta
        V = chanlength * alpha * Q**beta
        Takes:
        ChanQKin = inflow (at x) from upstream channels [m3/sec] (instant)
        SideflowChan = lateral inflow into the channel segment (cell) [m3/channellength/sec]
        :returns
        ChanQKin = outflow (x+dx) at time t+dt (instant) [m3/s]
        ChanM3Kin = amount of water stored in the channel at time t+dt (instant) [m3]
        """

        #  ---- Single Routing ---------------
        # No split routing
        # side flow consists of runoff (incl. groundwater), inflow from reservoirs (optional) and external inflow hydrographs (optional)
        SideflowChan[np.isnan(SideflowChan)] = 0 # TEMPORARY FIX - SEE DEBUG ABOVE!

        # ChanQKinInStartPcr = decompress(ChanQKin)  # pcr
        # ChanQKinInStart = compressArray(upstream(self.var.LddKinematic, ChanQKinInStartPcr))
        # # Inflow (at space x) at time t+dt beginning of calculation step (instant) from upstream cells
        #
        # ChanM3KinStart = self.var.ChanLength * self.var.ChannelAlpha * ChanQKin**self.var.Beta
        # # ChanM3KinStart is the Volume in channel at time t beginning of computation step (instant)

        ####################################################################################################
        #self.river_router.kinematicWaveRouting(self.var.ChanQKin, SideflowChan, "main_channel")
        self.river_router.kinematicWaveRouting(ChanQKin_avg,ChanQKin, SideflowChan, "main_channel")
        # ChanQKin is outflow (at x+dx) at time t in input and at time t+dt in output (instant)
        ####################################################################################################

        #self.var.ChanM3Kin = self.var.ChanLength * self.var.ChannelAlpha * self.var.ChanQKin**self.var.Beta
        ChanM3Kin = self.var.ChanLength * self.var.ChannelAlpha * ChanQKin**self.var.Beta
        # ChanM3Kin is the Volume in channel at end of computation step (at t+dt) (instant)

        #self.var.ChanM3Kin = np.maximum(self.var.ChanM3Kin, 0.0)
        ChanM3Kin = np.maximum(ChanM3Kin, 0.0)
        # Check for negative volumes at the end of computation step
        # Volume at time t+dt

        #self.var.ChanQKin = (self.var.ChanM3Kin * self.var.InvChanLength * self.var.InvChannelAlpha) ** (self.var.InvBeta)
        ChanQKin = (ChanM3Kin * self.var.InvChanLength * self.var.InvChannelAlpha) ** (self.var.InvBeta)
        # Correct for negative discharge at the end of computation step (instant)
        # Outflow (x+dx) at time t+dt

        return ChanQKin_avg, ChanQKin, ChanM3Kin


    def SplitRouting(self, SideflowChan):
        # River routing is split in two channels: a main channel and a virtual channel representing floodplains (second
        # line of routing)

        # --- Split sideflow between the two lines of routing ---

        # Ad
        SideflowRatio = np.where((self.var.ChanM3Kin + self.var.Chan2M3Kin) > 0,
                                 self.var.ChanM3Kin / (self.var.ChanM3Kin + self.var.Chan2M3Kin), 0.0)
        # Split sideflow between the two lines of routing

        # self.var.Sideflow1Chan = np.where(self.var.ChanM3Kin > self.var.M3Limit, SideflowRatio*SideflowChan, SideflowChan)
        # This is creating instability because ChanM3Kin can be < M3Limit between two routing sub-steps
        # TO BY REPLACED WITH THE FOLLOWING
        self.var.Sideflow1Chan = np.where(
            (self.var.ChanM3Kin + self.var.Chan2M3Kin - self.var.Chan2M3Start) > self.var.M3Limit,
            SideflowRatio * SideflowChan, SideflowChan)
        # sideflow to the main channel

        self.var.Sideflow1Chan = np.where(np.abs(SideflowChan) < 1e-7, SideflowChan, self.var.Sideflow1Chan)
        # too small values are avoided
        Sideflow2Chan = SideflowChan - self.var.Sideflow1Chan
        # sideflow to the 'floodplains' channel

        Sideflow2Chan = Sideflow2Chan + self.var.Chan2QStart * self.var.InvChanLength
        # as kinematic wave gets slower with less water
        # a constant amount of water has to be added
        # -> add QLimit discharge

        # --- Main channel routing ---

        self.river_router.kinematicWaveRouting(self.var.ChanQKin, self.var.Sideflow1Chan, "main_channel")
        # sef.var.ChanQKin is outflow (x+dx) from main channel at time t in input and at time t+dt in output (instant)
        self.var.ChanM3Kin = self.var.ChanLength * self.var.ChannelAlpha * self.var.ChanQKin ** self.var.Beta
        # Volume in main channel at end of computation step (at t+dt) (instant)

        self.var.ChanM3Kin = np.maximum(self.var.ChanM3Kin, 0.0)
        # Check for negative volumes at the end of computation step in main channel
        # Volume in main channel at t+dt
        self.var.ChanQKin = (self.var.ChanM3Kin * self.var.InvChanLength * self.var.InvChannelAlpha) ** (
            self.var.InvBeta)
        # Correct negative discharge in main channel at the end of computation step
        # Outflow (x+dx) at t+dt (instant)

        # --- Second line channel routing (same channel geometry but increased Manning coeff) ---

        self.river_router.kinematicWaveRouting(self.var.Chan2QKin, Sideflow2Chan, "floodplains")
        # sef.var.Chan2QKin is (virtual) total outflow (x+dx) at time t in input and at time t+dt in output (instant)
        # (same channel geometry but using increased Manninig coeff)
        self.var.Chan2M3Kin = self.var.ChanLength * self.var.ChannelAlpha2 * self.var.Chan2QKin ** self.var.Beta
        # Total (virtual) volume of water in river channel when second routing line is active
        # (same channel geometry but using increased Manninig coeff)

        diffM3 = self.var.Chan2M3Kin - self.var.Chan2M3Start
        # Water volume over bankfull
        self.var.Chan2M3Kin = np.where(diffM3 < 0.0, self.var.Chan2M3Start, self.var.Chan2M3Kin)
        # Check for negative volume over bankfull at the end of routing step for second line of routing
        # Total (virtual) volume for second line of routing cannot be smaller than the bankfull volume for the second line
        # of routing aka the bankfull volume calculated with increased Manning coeff (Chan2M3Start)

        self.var.CrossSection2Area = (self.var.Chan2M3Kin - self.var.Chan2M3Start) * self.var.InvChanLength
        # Compute cross-section area above bankfull for second line of routing

        self.var.Chan2QKin = (self.var.Chan2M3Kin * self.var.InvChanLength * self.var.InvChannelAlpha2) ** (
            self.var.InvBeta)
        # (virtual) total outflow (at x + dx) at time t + dt (instant) for second line of routing (using increased Manninig coeff)
        # Correct negative discharge at the end of computation step in second line

        FldpQKin = self.var.Chan2QKin - self.var.QLimit
        # Outflow at t+dt from above bankfull only

        return


    def MCTRoutingLoop(self,ChanQMCTOutStart,ChanQMCTInStart,ChanQKinOut,ChanQKinOutAvgDt,SideflowChanMCT,ChanM3Start):
                        # (ChanQMCTOutStart,ChanQMCTInStart, ChanQKinOutEnd, ChanQKinOutAvgDt, SideflowChanMCT,ChanM3MCTStart)
        """This function implements Muskingum-Cunge-Todini routing method
        MCT routing is calculated on MCT pixels only but gets inflow from both KIN and MCT upstream pixels. This is the reason we need both ChanQKinOutEnd and ChanQKinOutAvgDt
        Function get_mct_pix is used to compress arrays with all river channel pixels to arrays containing MCT pixels only.
        Function put_mct_pix is used to explode arrays containing MCT pixels only back to arrays containing all rivers pixels.
        References:
            Todini, E. (2007). A mass conservative and water storage consistent variable parameter Muskingum-Cunge approach. Hydrol. Earth Syst. Sci.
            (Chapter 5)
            Reggiani, P., Todini, E., & Meißner, D. (2016). On mass and momentum conservation in the variable-parameter Muskingum method. Journal of Hydrology, 543, 562–576. https://doi.org/10.1016/j.jhydrol.2016.10.030
            (Appendix B)

        :param ChanQMCTOutStart: outflow at time t (instant) - q10
        :param ChanQMCTInStart: inflow at time t (instant) - q00
        :param ChanQKinOut: outflow from kinematic pixels at time t+dt (instant) -> q01
        :param ChanQKinOutAvgDt: average outflow from kinematic pixels during time dt (average) -> q0m
        :param SideflowChanMCT: sideflow [m2/s]
        :param ChanM3Start: water volume in the channel at beginning of computation step (t)
        :return:
        ChanQMCTOutAvg:
        ChanQMCTOut: outflow at time t+dt (instant) - q11
        ChanM3MCTOut: average outflow from mct pixels during time dt (average) - q1m
        Cmout: Courant number at time t+dt
        Dmout: Reynolds number at time t+dt
        """

        # channel geometry - MCT pixels only
        xpix = self.get_mct_pix(self.var.ChanLength)         # dimension along the flow direction  [m]
        s0 = self.get_mct_pix(self.var.ChanGrad)             # river bed slope (tan B)
        Balv = self.get_mct_pix(self.var.ChanBottomWidth)    # width of the riverbed [m]
        ChanSdXdY = self.get_mct_pix(self.var.ChanSdXdY)     # slope dx/dy of riverbed side
        Nalv = self.get_mct_pix(self.var.ChanMan)            # channel mannings coefficient n for the riverbed [s/m1/3]
        ANalv = np.arctan(1/ChanSdXdY)                       # angle of the riverbed side [rad]

        dt = self.var.DtSecChannel                           # computation time step for channel [s]

        # MCT Courant and Reynolds numbers from previous step (MCT pixels)
        Cm0 = self.get_mct_pix(self.var.PrevCm0)
        Dm0 = self.get_mct_pix(self.var.PrevDm0)

        # instant discharge at channel input (I x=0) and channel output (O x=1)
        # at the end of previous calculation step I(t) and O(t) and
        # at the end of current calculation step I(t+1) and O(t+1)

        # Inflow at time t
        # I(t)
        # calc contribution from upstream pixels at time t (instant) (dim=all pixels)
        q00 = self.get_mct_pix(ChanQMCTInStart)

        V00 = self.get_mct_pix(ChanM3Start)
        # Water volume in the channel at beginning of computation step (t) (and end of previous time step)

        # Outflow at time t
        # O(t)
        # dim=mct pixels
        q10 = self.get_mct_pix(ChanQMCTOutStart)

        # calc contribution from upstream pixels at time t+1 (dim=all pixels because we need to include both MCT and KIN pixels at the same time)
        # First order (aka order 0) of mct pixels have inflow and average inflow from kin pixels only
        ChanQMCTPcr=decompress(ChanQKinOut)    #pcr
        ChanQMCTUp1=compressArray(upstream(self.var.LddChan,ChanQMCTPcr))
        # Inflow at time t+1
        # I(t+dt)
        # dim=mct pixels
        q01 = self.get_mct_pix(ChanQMCTUp1)

        # calc average discharge from upstream pixels during step dt
        # First order (aka order 0) of mct pixels have inflow and average inflow from kin pixels only
        # I have already calculated outflow for all kin pixels for this step
        ChanQKinOutAvgDtPcr=decompress(ChanQKinOutAvgDt)    #pcr
        ChanQKinOutAvgDtUp1=compressArray(upstream(self.var.LddChan,ChanQKinOutAvgDtPcr))
        # Average Inflow during time dt
        # I average (dt)
        # dim=mct pixels
        q0m = self.get_mct_pix(ChanQKinOutAvgDtUp1)

        # Outflow (x+1) at time t+1
        # O(t+dt)
        # dim=mct pixels
        # set to zero at beginning of computation
        q11 = np.zeros_like(q01)
        q1m = np.zeros_like(q01)
        V11 = np.zeros_like(q01)

        # Lateral flow Ql (average) during interval dt [m3/s]
        # Ql(t)
        # calc contribution from sideflow
        ql = self.get_mct_pix(SideflowChanMCT)


        ### start pixels loop on all mct pixels ###
        # Pixels in the same order are independent and can be routed in parallel.
        # Orders must be processed in series, starting from order 0.
        # Outflow from MCT pixels can only go to a MCT pixel
        # First order (aka order 0) of mct pixels have inflow and average inflow from kin pixels only
        ChanQOut = ChanQKinOut.copy()
        ChanQOutAvg = ChanQKinOutAvgDt.copy()
        # Initialise outflow (x+dx) at t+dt using outflow from kinematic pixels
        # Then update outflow from mct pixels as different orders are calculated
        # Same for the average outflow

        num_orders = self.mct_river_router.order_start_stop.shape[0]
        # loop on orders
        for order in range(num_orders):
            first = self.mct_river_router.order_start_stop[order, 0]
            last = self.mct_river_router.order_start_stop[order, 1]
            # loop on pixels in the order
            for index in range(first, last):
                # get pixel ID
                idpix = self.mct_river_router.pixels_ordered[index]

                # cmcheck
                eps = 1e-06
                # check upstream inflow
                # q01 cannot be zero
                # This is a problem for head pixels
                # if q01[idpix] == 0:
                #     q01[idpix] = eps

                ### calling MCT function for single cell
                q11[idpix], V11[idpix], Cm0[idpix], Dm0[idpix] = self.MCTRouting_single(V00[idpix],q10[idpix], q01[idpix], q00[idpix], ql[idpix], Cm0[idpix], Dm0[idpix],
                                                                                                         dt, xpix[idpix], s0[idpix], Balv[idpix], ANalv[idpix], Nalv[idpix])

                # # cmcheck - tanto entra tanto esce
                # # debug
                # q11[idpix] = q01[idpix] + ql[idpix]
                # # Set outflow to be the same as inflow in MCT grid cells ('tanto entra tanto esce')
                # V11[idpix] = V00[idpix]
                # # Set end volume to be the same as initial volume in MCT grid cells ('tanto entra tanto esce')
                # V11[idpix] = V00[idpix] + q01[idpix] + ql[idpix] - q11[idpix]


                ### calc integration on the control volume (pixel)
                # calc average discharge outflow q1m for MCT channels during routing sub step dt
                # Calculate average outflow using water balance for MCT channel grid cell over sub-routing step
                q1m[idpix] = q0m[idpix] + ql[idpix] + (V00[idpix] - V11[idpix]) / dt


            # Update contribution from upstream pixels at time t+1 (dim=all pixels) using the newly calculated q11
            # I want to update q01 (inflow at t+1) for cells downstream of idpix using the newly calculated q11
            # It can be a mix of kinematic and mct pixels. I want to update the contribution from mct pixels
            Q11 = self.put_mct_pix(q11)
            # explode mct pixels to all catchment pixels

            # Update average contribution from upstream pixels at time t+1 (dim=all pixels) using the newly calculated q1m
            # I want to update q0m (avergae inflow at t+1) for cells downstream of this order using the newly calculated q1m, because
            # downstream pixels receive outflow from this order and from mct pixels in this order.
            # It can be a mix of kinematic and mct pixels. I want to update the contribution from mct pixels
            Q1m = self.put_mct_pix(q1m)
            # explode mct pixels to all catchment pixels

            # combine results in pixels from this order (mct pixels) with results in pixels from upstream orders (kin and mct)
            # pixels that are not MCT get value zero in Q11 from put_mct_pix (see above)
            ChanQOut = np.where(Q11 == 0, ChanQOut, Q11)
            ChanQOutAvg = np.where(Q1m == 0, ChanQOutAvg, Q1m)

            # for each pixel in the catchment, calc contribution from upstream pixels
            # outflow (x+dx) at t+dt for both kin and mct upstream pixels is stored in ChanQOut
            QupPcr=decompress(ChanQOut)    #pcr
            Qup01=compressArray(upstream(self.var.LddChan,QupPcr))

            # for each pixel in the catchment, calc average contribution from upstream pixels
            # average outflow (x+dx) at t+dt for both kin and mct upstream pixels is stored in ChanQOutAvg
            QupAvgPcr=decompress(ChanQOutAvg)    #pcr
            Qup0m=compressArray(upstream(self.var.LddChan,QupAvgPcr))

            # slice the MCT pixels
            # Inflow at time t+1
            # I(t+dt)
            # dim=mct pixels
            q01 = self.get_mct_pix(Qup01)
            q0m = self.get_mct_pix(Qup0m)

            # repeat for next order of pixels

        ### end order loop - all pixels have been calculated ###

        # explode arrays with MCT results on all catchment pixels
        ChanQMCTOut = self.put_mct_pix(q11)
        Cmout = self.put_mct_pix(Cm0)
        Dmout = self.put_mct_pix(Dm0)
        ChanM3MCTOut = self.put_mct_pix(V11)
        ChanQMCTOutAvg = self.put_mct_pix(q1m)

        return ChanQMCTOutAvg, ChanQMCTOut, ChanM3MCTOut, Cmout, Dmout


    def MCTRouting_single(self, V00, q10, q01, q00, ql, Cm0, Dm0, dt, xpix, s0, Balv, ANalv, Nalv):
        '''
        This function implements Muskingum-Cunge-Todini routing method for a single channel pixel.
        References:
            Todini, E. (2007). A mass conservative and water storage consistent variable parameter Muskingum-Cunge approach. Hydrol. Earth Syst. Sci.
            (Chapter 5)
            Reggiani, P., Todini, E., & Meißner, D. (2016). On mass and momentum conservation in the variable-parameter Muskingum method. Journal of Hydrology, 543, 562–576. https://doi.org/10.1016/j.jhydrol.2016.10.030
            (Appendix B)

        :param V00: channel storage volume at t (beginning of computation step)
        :param q10: O(t) - outflow (x+dx) at time t
        :param q01: I(t+dt) - inflow (x) at time t+dt
        :param q00: I(t) - inflow (x) at time t
        :param ql: lateral flow over time dt [m3/s]
        :param Cm0: Courant number at time t
        :param Dm0: Reynolds number at time t
        :param dt: time interval step
        :param xpix: channel length
        :param s0: channel slope
        :param Balv: channel bankfull width
        :param ANalv: angle of the riverbed side [rad]
        :param Nalv: channel Manning roughness coefficient
        :return:
        q11: Outflow (x+dx) at O(t+dt)
        V11: channel storage volume at t+dt
        Cm1: Courant number at t+1 for state file
        Dm1: Reynolds number at t+1 for state file
        '''

        eps = 1e-06

        # Calc O' first guess for the outflow at time t+dt
        # O'(t+dt)=O(t)+(I(t+dt)-I(t))
        q11 = q10 + (q01 - q00)

        # check for negative and zero discharge values
        # zero outflow is not allowed
        if q11 <= 0:
            q11 = eps

        # calc reference discharge at time t
        # qm0 = (I(t)+O(t))/2
        # qm0 = (q00 + q10) / 2.

        # Calc O(t+dt)=q11 at time t+dt using MCT equations
        for i in range(2):  # repeat 2 times for accuracy

            # reference I discharge at x=0
            qmx0 = (q00 + q01) / 2.
            if qmx0 == 0:
                qmx0 = eps
            hmx0 = self.hoq(qmx0, s0, Balv, ANalv, Nalv)

            # reference O discharge at x=1
            qmx1 = (q10 + q11) / 2.
            if qmx1 == 0:
                qmx1 = eps
            hmx1 = self.hoq(qmx1, s0,Balv,ANalv,Nalv)

            # Calc riverbed slope correction factor
            cor = 1 - (1 / s0 * (hmx1 - hmx0) / xpix)
            sfx = s0 * cor
            if sfx < (0.8 * s0):
                sfx = 0.8 * s0   # In case of instability raise from 0.5 to 0.8

            # Calc reference discharge time t+dt
            # Q(t+dt)=(I(t+dt)+O'(t+dt))/2
            qm1 = (q01 + q11) / 2.
            #cm
            if qm1 == 0:
                qm1 = eps
            #cm
            hm1 = self.hoq(qm1,s0,Balv,ANalv,Nalv)
            dummy, Ax1,Bx1,Px1,ck1 = self.qoh(hm1,s0,Balv,ANalv,Nalv)
            if (ck1 <= eps):
                ck1 = eps

            # Calc correcting factor Beta at time t+dt
            Beta1 = ck1 / (qm1 / Ax1)
            # calc corrected cell Reynolds number at time t+dt
            Dm1 = qm1 / (sfx * ck1 * Bx1 * xpix) / Beta1
            # corrected Courant number at time t+dt
            Cm1 = ck1 * dt / xpix / Beta1

            # Calc MCT parameters
            den = 1 + Cm1 + Dm1
            c1 = (-1 + Cm1 + Dm1) / den
            c2 = (1 + Cm0 - Dm0) / den * (Cm1 / Cm0)
            c3 = (1 - Cm0 + Dm0) / den * (Cm1 / Cm0)
            c4 = (2 * Cm1) / den

            # cmcheck
            # Calc outflow q11 at time t+1
            # Mass balance equation without lateral flow
            # q11 = c1 * q01 + c2 * q00 + c3 * q10
            # Mass balance equation that takes into consideration the lateral flow
            q11 = c1 * q01 + c2 * q00 + c3 * q10 + c4 * ql

            if q11 <= 0.:
                q11 = eps

            #### end of for loop


        # # cmcheck
        # calc_t = xpix / ck1
        # if calc_t < dt:
        #     print('xpix/ck1 < dt')


        k1 = dt / Cm1
        x1 = (1. - Dm1) / 2.

        # Calc the corrected mass-conservative expression for the reach segment storage at time t+dt
        # The lateral inflow ql is only explicitly accounted for in the mass balance equation, while it is not in the equation expressing
        # the storage as a weighted average of inflow and outflow.The rationale of this approach lies in the fact that the outflow
        # of the reach implicitly takes the  effect of the lateral inflow into account.
        if q11 == 0:
            V11 = V00 + (q00 + q01 - q10 - q11) * dt / 2
        else:
            V11 = (1-Dm1)*dt/(2*Cm1)*q01 + (1+Dm1)*dt/(2*Cm1)*q11
            # V11 = k1 * (x1 * q01 + (1. - x1) * q11) # MUST be the same as above!


        if (V11 < 0):
            V11 = 0.

        # Outflow at O(t+dt), average outflow in time dt, water volume at t+dt, Courant and Reynolds numbers at t+1 for state files
        return q11, V11, Cm1, Dm1


    def hoq(self,q,s0,Balv,ANalv,Nalv):
        """Water depth from discharge.
        Given a generic cross-section (rectangular, triangular or trapezoidal) and a steady-state discharge q=Q*, it computes
        water depth (y), wet contour (Bx), wet area (Ax) and wave celerity (cel) using Newton-Raphson method.
        Reference:
        Reggiani, P., Todini, E., & Meißner, D. (2016). On mass and momentum conservation in the variable-parameter Muskingum method.
        Journal of Hydrology, 543, 562–576. https://doi.org/10.1016/j.jhydrol.2016.10.030

        Parameters:
        q: steady-state discharge river discharge [m3/s]
        s0: river bed slope (tan B)
        Balv : width of the riverbed [m]
        ChanSdXdY : slope dx/dy of riverbed side
        ANalv : angle of the riverbed side [rad]
        Nalv : channel mannings coefficient n for the riverbed [s/m1/3]

        :returns
        y: water depth referred to the bottom of the riverbed [m]
        """

        alpha = 5./3.     # exponent (5/3)
        eps = 1.e-06
        max_tries = 1000

        rs0 = np.sqrt(s0)
        usalpha = 1. / alpha

        # cotangent(angle of the riverbed side - dXdY)
        if ANalv < np.pi/2:
            # triangular or trapezoid cross-section
            c = self.cotan(ANalv)
        else:
            # rectangular corss-section
            c = 0.

        # sin(angle of the riverbed side - dXdY)
        if ANalv < np.pi/2:
            # triangular or trapezoid cross-section
            s = np.sin(ANalv)
        else:
            # rectangular cross-section
            s = 1.

        # water depth first approximation y0 based on steady state q
        if Balv == 0:
            # triangular cross-section
            y = (Nalv * q / rs0)**(3. / 8.) * (2 / s)**.25 / c**(5. / 8.)
        else:
            # rectangular cross-section and first approx for trapezoidal cross-section
            y = (Nalv * q / (rs0 * Balv))**usalpha

        if (Balv != 0) and (ANalv < np.pi/2):
            # trapezoid cross-section
            y = (Nalv * q / rs0) ** usalpha * (Balv + 2. * y / s) ** .4 / (Balv + c * y)

        for tries in range(1,max_tries):
            # calc Q(y) for the different tries of y
            q0,Ax,Bx,Px,cel = self.qoh(y,s0,Balv,ANalv,Nalv)
            # Ax: wet area[m2]
            # Bx: cross-section width at water surface[m]
            # Px: cross-section wet contour [m]
            # cel: wave celerity[m/s]

            # this is the function we want to find the 0 for f(y)=Q(y)-Q*
            fy = q0 - q
            # calc first derivative of f(y)  f'(y)=Bx(y)*cel(y)
            dfy = Bx * cel
            # calc update for water depth y
            dy = fy / dfy
            # update yt+1=yt-f'(yt)/f(yt)
            y = y - dy
            # stop loop if correction becomes too small
            if np.abs(dy) < eps: break

        return y


    def qoh(self,y,s0,Balv,ANalv,Nalv):
        """ Discharge from water depth.
        Given a generic river cross-section (rectangular, triangular and trapezoidal)
        and a water depth (y [m]) referred to the bottom of the riverbed, it uses Manning’s formula to calculate:
        q: steady-state discharge river discharge [m3/s]
        a: wet area [m2]
        b: cross-section width at water surface [m]
        p: cross-section wet contour [m]
        cel: wave celerity [m/s]

        Parameters:
        y: river water depth [m]
        s0: river bed slope (tan B)
        Balv : width of the riverbed [m]
        ChanSdXdY : slope dx/dy of riverbed side
        ANalv : angle of the riverbed side [rad]
        Nalv : channel mannings coefficient n for the riverbed [s/m1/3]

        Reference: Reggiani, P., Todini, E., & Meißner, D. (2016). On mass and momentum conservation in the variable-parameter Muskingum method. Journal of Hydrology, 543, 562–576. https://doi.org/10.1016/j.jhydrol.2016.10.030

        :return:
        q,a,b,p,cel
        """

        alpha = 5./3.  # exponent (5/3)

        rs0 = np.sqrt(s0)
        alpham = alpha - 1.

        # np.where(ANalv < np.pi/2, triang. or trapeiz., rectangular)
        # cotangent(angle of the riverbed side - dXdY)
        c = np.where(ANalv < np.pi/2,
                     # triangular or trapezoid cross-section
                     self.cotan(ANalv),
                     # rectangular cross-section
                     0.)
        # sin(angle of the riverbed side - dXdY)
        s = np.where(ANalv < np.pi/2,
                     # triangular or trapezoid cross-section
                     np.sin(ANalv),
                     # rectangular corss-section
                     1.)

        a = (Balv + y * c) * y  # wet area [m2]
        b = Balv + 2. * y * c   # cross-section width at water surface [m]
        p = Balv + 2. * y / s   # cross-section wet contour [m]
        q = rs0 / Nalv * a**alpha / p**alpham       # steady-state discharge [m3/s]
        cel = (q / 3.) * (5. / a - 4. / (p * b * s))    # wave celerity [m/s]

        return q,a,b,p,cel


    def hoV(self,V,xpix,Balv,ANalv):
        """Water depth from volume.
        Given a generic river cross-section (rectangular, triangular and trapezoidal) and a volume V,
        it calculates the water depth referred to the bottom of the riverbed [m] (y).
        Takes:
        V : volume of water in channel riverbed
        xpix : dimension along the flow direction  [m]
        Balv : width of the riverbed [m]
        ANalv : angle of the riverbed side [rad]

        Reference: Reggiani, P., Todini, E., & Meißner, D. (2016). On mass and momentum conservation in the variable-parameter Muskingum method. Journal of Hydrology, 543, 562–576. https://doi.org/10.1016/j.jhydrol.2016.10.030
        :return:
        y : channel water depth [m]
        """


        eps = 1e-6

        c = np.where(ANalv < np.pi/2,       # angle of the riverbed side dXdY [rad]
                     self.cotan(ANalv),     # triangular or trapezoidal cross-section
                     0.)                    # rectangular cross-section

        a = V / xpix    # wet area [m2]

        # np.where(c < 1.d-6, rectangular, triangular or trapezoidal)
        y = np.where(np.abs(c) < eps,
                     a/Balv,                                                # rectangular cross-section
                     (-Balv + np.sqrt(Balv**2 + 4 * a * c)) / (2 * c))    # triangular or trapezoidal cross-section

        return y


    def qoV(self,V,xpix,s0,Balv,ANalv,Nalv):
        """ Discharge from volume.
        Given a generic river cross-section (rectangular, triangular and trapezoidal)
        and a water volume (V [m3]), it uses Manning’s formula to calculate the corresponding discharge (q [m3/s]).
        """
        y = self.hoV(V,xpix,Balv,ANalv)
        q, a, b, p, cel = self.qoh(y,s0,Balv,ANalv,Nalv)
        return q


    def cotan(self,x):
        """There is no cotangent function in numpy"""
        return np.cos(x) / np.sin(x)


    def get_mct_pix(self,var):
        """Compress to mct array.
        For any array (var) with all catchment pixels, it masks the MCT pixels (x) and
        reduces the dimension of the array (y).
        :return:
        y: same as input array (var) but only MCT pixels
        """
        x = np.ma.masked_where(self.var.IsChannelKinematic,var)
        y = x.compressed()

        return y


    def put_mct_pix(self,var):
        """Explode mct array.
        For any array (var) with MCT pixels only, it explodes the dimension to all catchment pixels and puts
        values from array var in the corresponting MCT pixels.
        Pixels not belonging to MCT get value equal to zero.
        Uses self.var.IsChannelKinematic to define MCT pixels
        :return:
        y: same as input array (var) but only all pixels
        """
        zeros_array = np.zeros(self.var.IsChannelKinematic.shape)
        x = np.ma.masked_where(self.var.IsChannelKinematic, zeros_array)
        x[~x.mask] = var
        # explode results on the MCT pixels mask (dim=all)
        y = x.data
        # update results in array (dim=all)
        return y


    def rad_from_dxdy(self,dxdy):
        """Calculate radians"""
        rad = np.arctan(1 / dxdy)
        angle = np.rad2deg(rad)
        return rad



from .kinematic_wave_parallel import rebuildFlowMatrix, decodeFlowMatrix, streamLookups, topoDistFromSea
import pandas as pd
class mctWave:
    """Build pixels loop for MCT channels"""

    def __init__(self, compressed_encoded_ldd, land_mask):
        """"""

        # Process flow direction matrix: downstream and upstream lookups, and routing orders
        flow_dir = decodeFlowMatrix(rebuildFlowMatrix(compressed_encoded_ldd, land_mask))
        self.downstream_lookup, self.upstream_lookup = streamLookups(flow_dir, land_mask)
        self.num_upstream_pixels = (self.upstream_lookup != -1).sum(1).astype(int) # astype for cython import in windows (to avoid 'long long' buffer dtype mismatch)
        # Routing order: decompose domain into batches; within each batch, pixels can be routed in parallel
        self._setMCTRoutingOrders()

    def _setMCTRoutingOrders(self):
        """Compute the MCT wave routing order. Pixels are grouped in sets with the same order.
        Pixels in the same set are independent and can be routed in parallel. Sets must be processed in series, starting from order 0.
        Pixels are ordered topologically starting from the outlets, as in:
        Liu et al. (2014), A layered approach to parallel computing for spatially distributed hydrological modeling,
        Environmental Modelling & Software 51, 221-227.
        Order MAX is given to pixels with no downstream relations (outlets); order MAX-1 is given to
        pixels whose downstream pixels are all of order MAX; and so on."""
        ocean_topo_distance = topoDistFromSea(self.downstream_lookup, self.upstream_lookup)
        routing_order = ocean_topo_distance.max() - ocean_topo_distance
        self.pixels_ordered = pd.DataFrame({"pixels": np.arange(routing_order.size), "order": routing_order})
        try:
            self.pixels_ordered = self.pixels_ordered.sort_values(["order", "pixels"]).set_index("order").squeeze()
        except: # FOR COMPATIBILITY WITH OLDER PANDAS VERSIONS
            self.pixels_ordered = self.pixels_ordered.sort(["order", "pixels"]).set_index("order").squeeze()
        # Ensure output is always a Series, even if only one element
        if not isinstance(self.pixels_ordered, pd.Series):
            self.pixels_ordered = pd.Series(self.pixels_ordered)

        order_counts = self.pixels_ordered.groupby(self.pixels_ordered.index).count()
        stop = order_counts.cumsum()
        self.order_start_stop = np.column_stack((np.append(0, stop[:-1]), stop)).astype(int) # astype for cython import in windows (see above)
        self.pixels_ordered = self.pixels_ordered.values.astype(int) # astype for cython import in windows (see above)
<|MERGE_RESOLUTION|>--- conflicted
+++ resolved
@@ -374,7 +374,7 @@
         #        IsChannelDynamic, ChanQDyn, self.var.ChanQKin)
             # Channel discharge: combine results of kinematic and dynamic wave
         else:
-            # For routing options kinematic
+            # For all routing options (kinematic, split and MCT)
             PrevDischarge = loadmap('PrevDischarge')
             # Outflow (x+dx) Q at the end of previous computation step for full cross-section (instant)
             # Here it becomes Outflow (x+dx) Q at the beginning of the computation step (t) for full section (instant)
@@ -385,7 +385,6 @@
             # # cmcheck - deve diventare una variabile di stato - NO NEED!!!
             # PrevAvgDischarge = loadmap('DischargeMaps')
             # self.var.ChanQAvgDt = np.where(PrevAvgDischarge == -9999, maskinfo.in_zero(), PrevAvgDischarge) #np
-<<<<<<< HEAD
 
             # cmcheck
             # initialising the variable
@@ -403,18 +402,6 @@
             # # Initialise average channel inflow (x) from channels for next model computation step (dt)
             # # Using LddChan here because we need all pixels upstream, kin and mct
 
-=======
-            # cmcheck - per adesso
-            # # the following is necessary to initialise kinematic and close the balance
-            # # not sure if it works for MCT too
-            self.var.ChanQAvgDt =  self.var.ChanQKin.copy()
-            # Initialise average channel outflow (x+dx) from channels during previous model computation step (dt)
-
-            # ChanQAvgDtPcr = decompress(self.var.ChanQAvgDt)  # pcr
-            # self.var.ChanQAvgInDt = compressArray(upstream(self.var.LddChan, ChanQAvgDtPcr))
-            # # Initialise average channel inflow (x) from channels for model computation step (dt)
-            # # Using LddChan here because we need all pixels upstream, kin and mct
->>>>>>> 58688fe0
 
 
         # ************************************************************
@@ -619,23 +606,6 @@
             # Reynolds number (Dm) for MCT at previous time step t0
 
 
-            # # cmcheck - deve diventare una variabile di stato
-            # PrevAvgDischarge = loadmap('DischargeMaps')
-            # self.var.ChanQAvgDt = np.where(PrevAvgDischarge == -9999, maskinfo.in_zero(), PrevAvgDischarge) #np
-            # cmcheck - per adesso
-            ChanQAvgDtMCT =  maskinfo.in_zero()
-            # Initialise average channel outflow (x+dx) from channels during previous model computation step (dt)
-
-            self.var.ChanQAvgDt = np.where(self.var.IsChannelKinematic, self.var.ChanQAvgDt, ChanQAvgDtMCT)
-            # Initialise average outflow for kinematic and MCT grid cells at during time step dt
-
-            ChanQAvgDtPcr = decompress(self.var.ChanQAvgDt)  # pcr
-            self.var.ChanQAvgInDt = compressArray(upstream(self.var.LddChan, ChanQAvgDtPcr))
-            # Initialise average channel inflow (x) from channels for model computation step (dt)
-            # Using LddChan here because we need all pixels upstream, kin and mct
-
-
-
             # ************************************************************
             # ***** INITIALISE MUSKINGUM-CUNGE-TODINI WAVE ROUTER ********
             # ************************************************************
@@ -705,7 +675,6 @@
             ### check mass balance within routing ###
             if option['repMBTs']:  
              if (NoRoutingExecuted<1):
-                 self.var.AddedTRUNM3 = np.take(np.bincount(self.var.Catchments, weights=SideflowChanM3.copy()),self.var.Catchments)
                  self.var.AddedTRUN = np.take(np.bincount(self.var.Catchments, weights=self.var.ToChanM3RunoffDt.copy()),self.var.Catchments)
                  if option['inflow']:
                      self.var.AddedTRUN += np.take(np.bincount(self.var.Catchments, weights=self.var.QInDt),self.var.Catchments)
@@ -714,15 +683,13 @@
                  if option['wateruse']:
                      self.var.AddedTRUN -= np.take(np.bincount(self.var.Catchments, weights=self.var.WUseAddM3Dt.copy()),self.var.Catchments)
              else:
-                 self.var.AddedTRUNM3 =+ np.take(np.bincount(self.var.Catchments, weights=SideflowChanM3.copy()),
-                                                self.var.Catchments)
                  self.var.AddedTRUN += np.take(np.bincount(self.var.Catchments, weights=self.var.ToChanM3RunoffDt.copy()),self.var.Catchments)
                  if option['inflow']:
-                     self.var.AddedTRUN += np.take(np.bincount(self.var.Catchments, weights=self.var.QInDt),self.var.Catchments)
+                     self.var.AddedTRUN += np.take(np.bincount(self.var.Catchments, weights=self.var.QInDt),self.var.Catchments) 
                  if option['openwaterevapo']:
                      self.var.AddedTRUN -= np.take(np.bincount(self.var.Catchments, weights=self.var.EvaAddM3Dt.copy()),self.var.Catchments)
                  if option['wateruse']:
-                     self.var.AddedTRUN -= np.take(np.bincount(self.var.Catchments, weights=self.var.WUseAddM3Dt.copy()),self.var.Catchments)
+                     self.var.AddedTRUN -= np.take(np.bincount(self.var.Catchments, weights=self.var.WUseAddM3Dt.copy()),self.var.Catchments)      
 
 
             SideflowChan = np.where(self.var.IsChannelKinematic, SideflowChanM3 * self.var.InvChanLength * self.var.InvDtRouting,0)
@@ -750,6 +717,7 @@
                 # Outflow (x+dx) at time t beginning of calculation step (instant)
                 # This is used to calculate inflow from upstream cells
 
+                # cmcheck
                 ChanQKinOutStart_avg = self.var.ChanQAvgDt.copy()
                 # Outflow (x+dx) at time t beginning of calculation step (instant)
                 # This is used to calculate inflow from upstream cells
@@ -763,27 +731,16 @@
                 # This is in fact the same as the average outflow -> from some feature in kinematic routing function
 
                 # cmcheck
-<<<<<<< HEAD
                 # Calculate average outflow using water balance for channel grid cell over sub-routing step
                 # Integration on control volume
                 # THIS IS ONLY WORKING FOR HEAD GRID CELLS AND MUST BE MOVED TO INTERNAL LOOP
-                self.var.ChanQAvgDt = ( SideflowChanM3 - ChanM3KinEnd + ChanM3KinStart) * self.var.InvDtRouting  # + self.var.ChanQAvgInDt
+                # self.var.ChanQAvgDt = ( SideflowChanM3 - ChanM3KinEnd + ChanM3KinStart) * self.var.InvDtRouting  # + self.var.ChanQAvgInDt
                 # if np.any(self.var.ChanQAvgDt < 0):
                 #     print("At least one value is less than 0.")
-                self.var.ChanQAvgDt[self.var.ChanQAvgDt < 0] = 0
+                # self.var.ChanQAvgDt[self.var.ChanQAvgDt < 0] = 0
                 # Average outflow (x+dx) QAvg during routing step (average)
                 # Qout_avg = Qin_avg -(Vend - Vstart)/DtRouting
                 # Qin_avg = Qin_avg_channels + Qin_avg_sideflow
-=======
-                # # Calculate average outflow using water balance for channel grid cell over sub-routing step
-                # self.var.ChanQAvgDt = (self.var.ChanQAvgInDt * self.var.DtRouting + SideflowChanM3 - ChanM3KinEnd + ChanM3KinStart) * self.var.InvDtRouting
-                # # if np.any(self.var.ChanQAvgDt < 0):
-                # #     print("At least one value is less than 0.")
-                # self.var.ChanQAvgDt[self.var.ChanQAvgDt < 0] = 0
-                # # Average outflow (x+dx) QAvg during routing step (average)
-                # # Qout_avg = Qin_avg -(Vend - Vstart)/DtRouting
-                # # Qin_avg = Qin_avg_channels + Qin_avg_sideflow
->>>>>>> 58688fe0
 
                 # # cmcheck
                 # # checking water mass balance on the channel control volume
@@ -819,40 +776,21 @@
                 self.var.ChanM3 = ChanM3KinEnd.copy()
                 # Channel storage V at the end of computation step t+dt for full section (instant)
                 # same as ChanM3KinEnd for Kinematic routing only
+
                 self.var.ChanQAvgDt = ChanQKinOutEnd_avg.copy()
                 # Average Outflow (x+dx) Q during computation step dt for full section (instant)
                 # same as ChanQKinOutEnd=self.var.ChanQKin for Kinematic routing only
 
-<<<<<<< HEAD
-                # # cmcheck
-                # # # IT WORKS FOR HEAD CELLS ONLY
-=======
->>>>>>> 58688fe0
-                # # Update average channel inflow (x) Qavg for next sub-routing step
+                # # Average channel inflow (x) Qavg for next sub-routing step
                 # ChanQAvgDtPcr = decompress(self.var.ChanQAvgDt)  # pcr
                 # self.var.ChanQAvgInDt = compressArray(upstream(self.var.LddChan, ChanQAvgDtPcr))
 
-<<<<<<< HEAD
-                self.var.sumDisDay += self.var.ChanQ
+                # self.var.sumDisDay += self.var.ChanQ
                 # # sum of total river outflow on model sub-step
 
-                # # cmcheck
-                # # # IT WORKS FOR HEAD CELLS ONLY
-                # self.var.sumDisDay += self.var.ChanQAvgDt
-                # # sum of average river outflow on routing sub-step
-                # # used for calculating average discharge on model time step
-=======
-                # self.var.sumDisDay += self.var.ChanQ
-                # # # sum of total river outflow on model sub-step
-                # # This is the only way to close the water balance
-                # # ChanQKinOutEnd_bilancio = (ChanQKinOutStart * self.var.DtRouting + SideflowChanM3 - ChanM3KinEnd + ChanM3KinStart) * self.var.InvDtRouting
-                # Not closing water balance on grid cell !!!!!!!!!!!!!
-
-                # cmcheck
                 self.var.sumDisDay += self.var.ChanQAvgDt
                 # sum of average river outflow on routing sub-step
                 # used for calculating average discharge on model time step
->>>>>>> 58688fe0
 
 
             # SPLIT ROUTING - no InitLisfllod
@@ -995,7 +933,7 @@
                       # Using ChanM3 so it's OK for both MCT and KIN
 
                       ChanQAvgR = self.var.sumDisDay/self.var.NoRoutSteps
-                      # average outflow (x+dx)
+                      # average (of instantaneous) outflow (x+dx) at t+dt end of routing step
                       sum1=ChanQAvgR.copy()
                       sum1[self.var.AtLastPointC == 0] = 0
                       OutStepM3 = np.take(np.bincount(self.var.Catchments,weights=sum1 * self.var.DtSec),self.var.Catchments)
@@ -1029,7 +967,6 @@
                          DischargeM3StructuresR -= self.var.DischargeM3StructuresIni
 
                       # Total Mass Balance Error in m3 per catchment for Initial Run OR Kinematic routing (Split Routing OFF)
-<<<<<<< HEAD
                       MB =-np.sum(StorageStep)+np.sum(self.var.StorageStepINIT) - OutStepM3[0]  -DischargeM3StructuresR[0] +self.var.AddedTRUN
 
                       # cmcheck
@@ -1037,9 +974,6 @@
                           print('Mass balance error MB=', MB)
 
 
-=======
-                      MB =- np.sum(StorageStep)+np.sum(self.var.StorageStepINIT) - OutStep[0]  -DischargeM3StructuresR[0] +self.var.AddedTRUNM3
->>>>>>> 58688fe0
                       self.var.StorageStepINIT= np.sum(StorageStep) + DischargeM3StructuresR[0]
             #'''
 
