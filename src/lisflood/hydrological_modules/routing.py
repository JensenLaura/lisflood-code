"""

Copyright 2019 European Union

Licensed under the EUPL, Version 1.2 or as soon they will be approved by the European Commission  subsequent versions of the EUPL (the "Licence");

You may not use this work except in compliance with the Licence.
You may obtain a copy of the Licence at:

https://joinup.ec.europa.eu/sites/default/files/inline-files/EUPL%20v1_2%20EN(1).txt

Unless required by applicable law or agreed to in writing, software distributed under the Licence is distributed on an "AS IS" basis,
WITHOUT WARRANTIES OR CONDITIONS OF ANY KIND, either express or implied.
See the Licence for the specific language governing permissions and limitations under the Licence.

"""
from __future__ import print_function, absolute_import

from pcraster import lddmask, accuflux, boolean, downstream, pit, path, lddrepair, ifthenelse, cover, nominal, uniqueid, \
    catchment, upstream, pcr2numpy

import numpy as np

from .lakes import lakes
from .reservoir import reservoir
from .polder import polder
from .inflow import inflow
from .transmission import transmission
from .kinematic_wave_parallel import kinematicWave, kwpt
from .mct import MCTRouting_single

from ..global_modules.settings import LisSettings, MaskInfo
from ..global_modules.add1 import loadmap, loadmap_base, compressArray, decompress
from . import HydroModule


class routing(HydroModule):

    """
    # ************************************************************
    # ***** ROUTING      *****************************************
    # ************************************************************
    """
    input_files_keys = {'all': ['beta', 'ChanLength', 'Ldd', 'Channels', 'ChanGrad', 'ChanGradMin',
                                'CalChanMan', 'ChanMan', 'ChanBottomWidth', 'ChanDepthThreshold',
                                'ChanSdXdY', 'TotalCrossSectionAreaInitValue', 'PrevDischarge'],
                        'SplitRouting': ['CrossSection2AreaInitValue', 'PrevSideflowInitValue', 'CalChanMan2'],
                        'dynamicWave': ['ChannelsDynamic'],
                        'MCTRouting': ['ChannelsMCT','ChanGradMaxMCT','PrevQMCTinInitValue','PrevQMCToutInitValue','PrevCmMCTInitValue',
                                       'PrevDmMCTInitValue']}
    module_name = 'Routing'

    def __init__(self, routing_variable):
        self.var = routing_variable

        self.lakes_module = lakes(self.var)
        self.reservoir_module = reservoir(self.var)
        self.polder_module = polder(self.var)
        self.inflow_module = inflow(self.var)
        self.transmission_module = transmission(self.var)

# --------------------------------------------------------------------------
# --------------------------------------------------------------------------
    def initial(self):
        """ initial part of the routing module
        """
        settings = LisSettings.instance()
        option = settings.options
        maskinfo = MaskInfo.instance()

        # ************************************************************
        # ***** NUMBER OF ROUTING STEPS          *********************
        # ************************************************************

        self.var.NoRoutSteps = int(np.maximum(1, round(self.var.DtSec / self.var.DtSecChannel,0)))
        # Number of routing sub-steps based on value of DtSecChannel or 1 if DtSec is smaller than DtSecChannel

        if option['InitLisflood']:
            self.var.NoRoutSteps = 1
            # InitLisflood is used! so channel routing step is the same as the general time step

        self.var.DtRouting = self.var.DtSec / self.var.NoRoutSteps
        # Corresponding routing sub-timestep (seconds)
        self.var.InvDtRouting = 1 / self.var.DtRouting
        self.var.InvNoRoutSteps = 1 / float(self.var.NoRoutSteps)
        # inverse for faster calculation inside the dynamic section

        # ************************************************************
        # ***** DRAINAGE NETWORK GEOMETRY - LDD  *********************
        # ************************************************************

        self.var.Ldd = lddmask(loadmap('Ldd', pcr=True, lddflag=True), self.var.MaskMap)    #pcr
        # Cut ldd to size of MaskMap (NEW, 29/9/2004)
        # Prevents 'unsound' ldd if MaskMap covers sub-area of ldd

        self.var.MaskMap = boolean(self.var.Ldd)    #pcr
        self.var.MaskMapNp=compressArray(self.var.MaskMap)  #np
        # Use boolean version of Ldd as calculation mask
        # (important for correct mass balance check any water generated outside of Ldd won't reach channel anyway)

        self.var.UpArea = accuflux(self.var.Ldd, self.var.PixelAreaPcr)     #pcr
        # Upstream contributing area for each pixel
        # Note that you might expect that values of UpArea would be identical to those of variable CatchArea (see below)
        # at the outflow points. This is NOT actually the case, because outflow points are shifted 1.
        # cell in upstream direction in the calculation of CatchArea!
        self.var.InvUpArea = 1 / self.var.UpArea    #pcr
        # Count (inverse of) upstream area for each pixel
        # Needed if we want to calculate average values of variables upstream of gauge locations
        # Calculate inverse, so we can multiply in dynamic (faster than divide)

        self.var.IsChannelPcr = boolean(loadmap('Channels', pcr=True))  #pcr
        self.var.IsChannel = np.bool8(compressArray(self.var.IsChannelPcr))   #bool
        self.var.IsChannelPcr = boolean(decompress(self.var.IsChannel))       #pcr
        # Identify grid cells containing a river channel

        self.var.IsChannelKinematic = self.var.IsChannel.copy()     #bool
        # Identify channel pixels using kinematic or split routing
        # (identical to IsChannel, unless MCT wave is used, see below)

        self.var.IsStructureChan = np.bool8(maskinfo.in_zero())        #bool
        # Initialise map that identifies special inflow/outflow structures (reservoirs, lakes) within the
        # channel routing. Set to (dummy) value of zero modified in reservoirs and lakes functions (if those are used)

        self.var.IsStructureKinematic = np.bool8(maskinfo.in_zero())        #bool
        # Initialise map that identifies special inflow/outflow structures (reservoirs, lakes) within the
        # kinematic wave channel routing. Set to (dummy) value of zero modified in reservoirs and lakes functions
        # (if those are used)

        self.var.LddChan = lddmask(self.var.Ldd, self.var.IsChannelPcr)  #pcr
        self.var.LddChanNp=compressArray(self.var.LddChan)    #np
        # LDD for channel network (excluding grid cells that do not have a channel)
        # It is the same as Ldd if there is a channel on every grid cell
        # We need a channel on each grid cell now but this could change in the future

        self.var.LddToChan = lddrepair(ifthenelse(self.var.IsChannelPcr, 5, self.var.Ldd)) #pcr
        self.var.LddToChanNp=compressArray(self.var.LddToChan)  #np
        # Routing of runoff (incl. groundwater) to the river channel

        if option['dynamicWave']:
            pass
            # # legacy code
            # AtOutflow = boolean(pit(self.var.Ldd))  # pcr
            # AtOutflowNp = compressArray(AtOutflow)  # np
            # # find outlet points...
            # # Function 'pit' assignes a unique number starting from 1 to pit cells (ldd=5) in the Ldd
            #
            # IsChannelDynamic = boolean(loadmap('ChannelsDynamic', pcr=True))
            # # Identify channel pixels where dynamic wave is used
            # self.var.IsChannelKinematic = (self.var.IsChannelPcr == 1) & (IsChannelDynamic == 0)
            # # Identify (update) channel pixels where kinematic wave is used
            # self.var.LddKinematic = lddmask(self.var.Ldd, self.var.IsChannelKinematic)
            # # Ldd for kinematic wave: ends (pit) just before dynamic stretch
            #
            # # Following statements produce an ldd network that connects the pits in
            # # LddKinematic to the nearest downstream dynamic wave pixel
            #
            # self.var.AtLastPoint = (downstream(self.var.Ldd, AtOutflow) == 1) & (AtOutflow != 1) & self.var.IsChannelPcr
            #
            # # NEW 23-6-2005
            # # Dynamic wave routine gives no outflow out of pits, so we calculate this
            # # one cell upstream (WvD)
            # # (implies that most downstream cell is not taken into account in mass balance
            # # calculations, even if dyn wave is not used)
            # # Only include points that are on a channel (otherwise some small 'micro-catchments'
            # # are included, for which the mass balance cannot be calculated
            # # properly)
        else:
            # For all routing options (kinematic, split and MCT)
            self.var.LddKinematic = self.var.LddChan
            self.var.LddKinematicNp = compressArray(self.var.LddKinematic)  # np

        self.var.AtLastPoint = boolean(pit(self.var.Ldd))    #pcr
        # Assign True to each of the grid cells where there are outlet points
        # Function 'pit' assigns a unique number starting from 1 to pit cells (ldd=5) in the Ldd
        self.var.AtLastPointC = np.bool8(compressArray(self.var.AtLastPoint)) #np

        lddC = compressArray(self.var.LddChan)     #np
        inAr = decompress(np.arange(maskinfo.info.mapC[0], dtype="int32"))  #pcr
        # Assign a number to each non-missing pixel as cell id, starting from 0

        self.var.downstruct = (compressArray(downstream(self.var.LddChan, inAr))).astype("int32")  #np
        # each upstream pixel gets the id of the downstream pixel
        self.var.downstruct[lddC == 5] = maskinfo.info.mapC[0]  #np
        # assigning to all pits an id number higher than any of the other cells

        OutflowPoints = nominal(uniqueid(self.var.AtLastPoint))     #pcr
        OutflowPointsNp = compressArray(OutflowPoints)      #np
        # assigning id to the outflow points starting from 1

        self.var.Catchments = (compressArray(catchment(self.var.Ldd, OutflowPoints))).astype(np.int32)  #np
        # assign outlet id to all pixel in its catchment
        # define catchment for each outflow point

        CatchArea = np.bincount(self.var.Catchments, weights=self.var.PixelArea)[self.var.Catchments]   #np
        # Compute area of each catchment [m2]
        # Note: in earlier versions this was calculated using the "areaarea" function,
        # changed to "areatotal" in order to enable handling of grids with spatially
        # variable cell areas (e.g. lat/lon grids)
        self.var.InvCatchArea = 1 / CatchArea
        # inverse of catchment area [1/m2]

        # ************************************************************
        # ***** CHANNEL GEOMETRY  ************************************
        # ************************************************************

        self.var.ChanGrad = np.maximum(loadmap('ChanGrad'), loadmap('ChanGradMin'))
        # River bed slope
        # Avoid calculation of Alpha using ChanGrad=0: this creates MV!
        # Set minimum channel slope in rivers (ChanGradMin)

        self.var.CalChanMan = loadmap('CalChanMan')
        self.var.ChanMan = self.var.CalChanMan * loadmap('ChanMan')
        # Manning's roughtness coefficient n is multiplied by ChanManCal for calibration

        self.var.ChanBottomWidth = loadmap('ChanBottomWidth')
        # Riverbed width [m]
        ChanDepthThreshold = loadmap('ChanDepthThreshold')
        # Bankfull river depth [m]
        self.var.ChanSdXdY = loadmap('ChanSdXdY')
        # Riverbed sides slope

        # self.var.ChanSdXdY = maskinfo.in_zero()         # rectangular cross-section
        # self.var.ChanBottomWidth = maskinfo.in_zero()   # triangular cross-section

        self.var.ChanUpperWidth = self.var.ChanBottomWidth + 2 * self.var.ChanSdXdY * ChanDepthThreshold
        # Channel upper width [m]
        self.var.TotalCrossSectionAreaBankFull = 0.5 * \
            ChanDepthThreshold * (self.var.ChanUpperWidth + self.var.ChanBottomWidth)
        # Area (sq m) of bank full discharge cross-section [m2] (trapezoid area equation)

        # cmcheck - TotalCrossSectionAreaHalfBankFull is not 1/2 TotalCrossSectionAreaBankFull it's trapezoid
        # ChanUpperWidthHalfBankFull = self.var.ChanBottomWidth + 2 * self.var.ChanSdXdY * 0.5 * ChanDepthThreshold
        # TotalCrossSectionAreaHalfBankFull = 0.5 * \
        #     0.5 * ChanDepthThreshold * (ChanUpperWidthHalfBankFull + self.var.ChanBottomWidth)
        # Cross-sectional area at half bankfull [m2]
        # This can be used to initialise channel flow (see below)
        TotalCrossSectionAreaHalfBankFull = 0.5 * self.var.TotalCrossSectionAreaBankFull

        TotalCrossSectionAreaInitValue = loadmap('TotalCrossSectionAreaInitValue')
        self.var.TotalCrossSectionArea = np.where(TotalCrossSectionAreaInitValue == -9999, TotalCrossSectionAreaHalfBankFull, TotalCrossSectionAreaInitValue)
        # Total cross-sectional area [m2]: if initial value in binding equals -9999 the value at half bankfull is used,
        # otherwise TotalCrossSectionAreaInitValue (typically end map from previous simulation)

        if option['SplitRouting']:
            CrossSection2AreaInitValue = loadmap('CrossSection2AreaInitValue')
            self.var.CrossSection2Area = np.where(CrossSection2AreaInitValue == -9999, maskinfo.in_zero(), CrossSection2AreaInitValue)
            # cross-sectional area [m2] for 2nd line of routing (over bankfull only): if initial value in binding equals
            # -9999 the value is set to 0 otherwise CrossSection2AreaInitValue (typically end map from previous simulation)

            PrevSideflowInitValue = loadmap('PrevSideflowInitValue')
            self.var.Sideflow1Chan = np.where(PrevSideflowInitValue == -9999, maskinfo.in_zero(), PrevSideflowInitValue)
            # sideflow from previous run for 1st line of routing: if initial value in binding equals -9999 the value is set to 0
            # otherwise PrevSideflowInitValue (typically end map from previous simulation)

        # ************************************************************
        # ***** CHANNEL ALPHA (KIN. WAVE) ****************************
        # ************************************************************
        # Manning's steady state flow equations
        # from Ven The Chow - Applied Hydrology - page 283
        # https: // wecivilengineers.files.wordpress.com / 2017 / 10 / applied - hydrology - ven - te - chow.pdf
        # A = Alpha * Q ** Beta
        # Q = (A/Alpha) ** (1/Beta) = (invAlpha * A)**invBeta

        self.var.Beta = loadmap('beta')
        # This is 3/5. Exponent of Manning's equation A=alpha*Q^beta ->  Q= 1/alpha * A^(1/beta)
        self.var.InvBeta = 1 / self.var.Beta
        # Inverse of beta for kinematic wave
        self.var.ChanLength = loadmap('ChanLength').astype(float)
        # Channel length [m]
        self.var.InvChanLength = 1 / self.var.ChanLength
        # Inverse of channel length [1/m]

        # Following calculations are needed to calculate Alpha parameter in kinewave.
        # Alpha currently fixed at half of bankfull depth (this may change in future versions!)

        ChanWaterDepthAlpha = np.where(self.var.IsChannel, 0.5 * ChanDepthThreshold, 0.0)
        # Reference water depth for calculation of Alpha: half of bankfull
        self.var.ChanWettedPerimeterAlpha = self.var.ChanBottomWidth + 2 * \
            np.sqrt(np.square(ChanWaterDepthAlpha) + np.square(ChanWaterDepthAlpha * self.var.ChanSdXdY))
        # Channel wetted perimeter half bankfull [m](Pythagoras)

        AlpTermChan = (self.var.ChanMan / (np.sqrt(self.var.ChanGrad))) ** self.var.Beta
        self.var.AlpPow = 2.0 / 3.0 * self.var.Beta # this is 2/5
        self.var.ChannelAlpha = (AlpTermChan * (self.var.ChanWettedPerimeterAlpha ** self.var.AlpPow)).astype(float)

        self.var.InvChannelAlpha = 1 / self.var.ChannelAlpha
        # ChannelAlpha for kinematic wave

        # ************************************************************
        # ***** CHANNEL INITIAL DISCHARGE (KINEMATIC) ****************
        # ************************************************************

        self.var.ChanM3 = self.var.TotalCrossSectionArea * self.var.ChanLength  #np
        # Total water volume in river channel [m3]
        self.var.ChanIniM3 = self.var.ChanM3.copy() #np
        self.var.ChanM3Kin = self.var.ChanIniM3.copy().astype(float)    #np
        # Initialise water volume in kinematic wave channels [m3]

        self.var.ChanQKin = np.where(self.var.ChannelAlpha > 0, (self.var.TotalCrossSectionArea / self.var.ChannelAlpha) ** self.var.InvBeta, 0).astype(float)
        # Initialise discharge at kinematic wave pixels (note that InvBeta is simply 1/beta, computational efficiency!)

        self.var.CumQ = maskinfo.in_zero()
        # Initialise sum of discharge to calculate average

        # ************************************************************
        # ***** CHANNEL INITIAL DYNAMIC WAVE *************************
        # ************************************************************
        if option['dynamicWave']:
            pass
        # legacy code
       #     lookchan = lookupstate(TabCrossSections, ChanCrossSections, ChanBottomLevel, self.var.ChanLength,
       #                            DynWaveConstantHeadBoundary + ChanBottomLevel)
       #     ChanIniM3 = ifthenelse(AtOutflow, lookchan, ChanIniM3)
            # Correct ChanIniM3 for constant head boundary in pit (only if
            # dynamic wave is used)
       #     ChanM3Dyn = ChanIniM3
            # Set volume of water in dynamic wave channel to initial value
            # (note that initial condition is expressed as a state in [m3] for the dynamic wave,
            # and as a rate [m3/s] for the kinematic wave (a bit confusing)

            # Estimate number of iterations needed in first time step (based on Courant criterium)
            # TO DO !!!!!!!!!!!!!!!!!!!!
        #    Potential = lookuppotential(
        #        TabCrossSections, ChanCrossSections, ChanBottomLevel, self.var.ChanLength, ChanM3Dyn)
            # Potential
        #    WaterLevelDyn = Potential - ChanBottomLevel
            # Water level [m above bottom level)
        #    WaveCelerityDyn = pcraster.sqrt(9.81 * WaterLevelDyn)
            # Dynamic wave celerity [m/s]
        #    CourantDynamic = self.var.DtSec * \
        #        (WaveCelerityDyn + 2) / self.var.ChanLength
            # Courant number for dynamic wave
            # We don't know the water velocity at this time so
            # we just guess it's 2 m/s (Odra tests show that flow velocity
            # is typically much lower than wave celerity, and 2 m/s is quite
            # high already so this gives a pretty conservative/safe estimate
            # for DynWaveIterations)
        #    DynWaveIterationsTemp = max(
        #        1, roundup(CourantDynamic / CourantDynamicCrit))
        #    DynWaveIterations = ordinal(mapmaximum(DynWaveIterationsTemp))
            # Number of sub-steps needed for required numerical
            # accuracy. Always greater than or equal to 1
            # (otherwise division by zero!)

            # TEST
            # If polder option is used, we need an estimate of the initial channel discharge, but we don't know this
            # for the dynamic wave pixels (since only initial state is known)! Try if this works (dyn wave flux based on zero inflow 1 iteration)
            # Note that resulting ChanQ is ONLY used in the polder routine!!!
            # Since we need instantaneous estimate at start of time step, a
            # ChanQM3Dyn is calculated for one single one-second time step!!!

        #    ChanQDyn = dynwaveflux(TabCrossSections,
        #                           ChanCrossSections,
        #                           LddDynamic,
        #                           ChanIniM3,
        #                           0.0,
        #                           ChanBottomLevel,
        #                           self.var.ChanMan,
        #                           self.var.ChanLength,
        #                           1,
        #                           1,
        #                           DynWaveBoundaryCondition)
            # Compute volume and discharge in channel after dynamic wave
            # ChanM3Dyn in [cu m]
            # ChanQDyn in [cu m / s]
        #    self.var.ChanQ = ifthenelse(
        #        IsChannelDynamic, ChanQDyn, self.var.ChanQKin)
            # Channel discharge: combine results of kinematic and dynamic wave
        else:
            # For all routing options (kinematic, split and MCT)
            PrevDischarge = loadmap('PrevDischarge')
            # Outflow (x+dx) Q at the end of previous computation step for full cross-section (instant)
            # Used to calculated Inflow (x) from upstream pixels at the beginning of the computation step
            self.var.ChanQ = np.where(PrevDischarge == -9999, self.var.ChanQKin, PrevDischarge) #np
            # Initialise instantaneous channel discharge: cold start: equal to ChanQKin [m3/s]

            # cmcheck
            # initialising the variable
            # should initialisation be moved somewhere else?
            self.var.ChanQAvgDt = maskinfo.in_zero()
            self.var.ChanQKinAvgDt = maskinfo.in_zero()

            # cmcheck
            self.var.Chan2QKinAvgDt = maskinfo.in_zero()

            # I do not need a state file to initialise the average outflow discharge (ChanQAvgDt and ChanQKinAvgDt).
            # Initialisation would be necessary for pixels in order 0, but there is no upstream contribution for pixels in order 0.
            # For pixels in order 1 and beyond, upstream contribution is calculated during the calculation step.


        # ************************************************************
        # ***** CUMULATIVE OUTPUT VARIABLES  *************************
        # ************************************************************
        # Initialising cumulative output variables
        self.var.avgdis = maskinfo.in_zero()
        # average discharge over the simulation period

        # These are all needed to compute the cumulative mass balance error
        self.var.DischargeM3Out = maskinfo.in_zero()
        # Cumulative outflow volume at outlet [m3]
        self.var.TotalQInM3 = maskinfo.in_zero()
        # Cumulative inflow volume from inflow hydrographs [m3]
        self.var.sumDis = maskinfo.in_zero()
        self.var.sumIn = maskinfo.in_zero()
        # cmcheck - non so se sostituita da self.var.sumInWB
        self.var.sumInWB = maskinfo.in_zero()

    def initialSecond(self):
        """ initial part of the second line channel routing module for split routing
        """
        settings = LisSettings.instance()
        option = settings.options
        flags = settings.flags

        self.var.ChannelAlpha2 = None
        # Default value, if split-routing is not active and water is routed only in the main channel

        # ************************************************************
        # ***** CHANNEL INITIAL SPLIT UP IN SECOND CHANNEL************
        # ************************************************************
        if option['SplitRouting']:

            # calculate kin wave parameters for the (virtual) channel of the second line of routing

            ChanMan2 = (self.var.ChanMan / self.var.CalChanMan) * loadmap('CalChanMan2')
            # Manning's roughtness coefficient n for second line of routing
            AlpTermChan2 = (ChanMan2 / (np.sqrt(self.var.ChanGrad))) ** self.var.Beta
            self.var.ChannelAlpha2 = (AlpTermChan2 * (self.var.ChanWettedPerimeterAlpha ** self.var.AlpPow)).astype(float)
            #cmcheck -> using channel wetted perimeter of half bankfull ChanWettedPerimeterAlpha ?
            self.var.InvChannelAlpha2 = 1 / self.var.ChannelAlpha2
            # calculating second Alpha for second (virtual) channel

            if not(option['InitLisflood']):
                # ************************************************************
                # ***** INITIALISE SECOND LINE OF ROUTING (KINEMATIC) ********
                # ************************************************************
                # Over bankful discharge starts at QLimit
                # lower discharge limit for second line of routing
                # set to multiple of average discharge (map from prerun)
                # QSplitMult =2 is around 90 to 95% of Q

                self.var.QLimit = loadmap_base('AvgDis') * loadmap('QSplitMult')
                # Using loadmap_base function as we don't want to cache avgdis in the calibration
                self.var.M3Limit = self.var.ChannelAlpha * self.var.ChanLength * (self.var.QLimit ** self.var.Beta)
                # Water volume in bankful when over bankful discharge starts
                # Manning's equation

                self.var.Chan2M3Start = self.var.ChannelAlpha2 * self.var.ChanLength * (self.var.QLimit ** self.var.Beta)
                # Virtual (note we use ChannelAlpha2 now) amount of water in the main channel at the activation of second line of routing 'floodplains' (=> start using increased Manning coeff 2)
                self.var.Chan2QStart = self.var.QLimit - compressArray(upstream(self.var.LddKinematic, decompress(self.var.QLimit)))
                # Virtual outflow from main channel at the activation of second line of routing (=> start using increased Manning coeff 2)
                # Because kinematic routing with a low amount of discharge leads to long travel time:
                # Starting Q for second line is set to a higher value

                self.var.Chan2M3Kin = self.var.CrossSection2Area * self.var.ChanLength + self.var.Chan2M3Start
                # Total (virtual) volume of water in river channel when second routing line is active (= using increased Manning coeff 2)
                self.var.ChanM3Kin = self.var.ChanM3 - self.var.Chan2M3Kin + self.var.Chan2M3Start
                # (Real) Volume of water in main channel when second line of routing is active (= using riverbed Manning coeff)

                self.var.ChanM3Kin = np.where((self.var.ChanM3Kin < 0.0) & (self.var.ChanM3Kin > -0.0000001),0.0,self.var.ChanM3Kin)
                # this line prevents the warm start from failing in case of small numerical imprecisions when writing and reading the maps

                self.var.Chan2QKin = (self.var.Chan2M3Kin * self.var.InvChanLength * self.var.InvChannelAlpha2) ** (self.var.InvBeta)
                # Total (virtual) outflow from river channel when second routing line is active (= using increased Manning coeff 2)
                self.var.ChanQKin = (self.var.ChanM3Kin * self.var.InvChanLength * self.var.InvChannelAlpha) ** (self.var.InvBeta)
                # (Real) outflow from main channel when second line of routing is active (= using riverbed Manning coeff 2)


        # ************************************************************
        # ***** INITIALISE PARALLEL KINEMATIC WAVE ROUTER ************
        # ************************************************************

        # Initialise parallel kinematic wave router: main channel-only routing if self.var.ChannelAlpha2 is None; else split-routing(main channel + floodplains)
        # Initialization includes LDD for kinematic routing
        maskinfo = MaskInfo.instance()
        self.river_router = kinematicWave(compressArray(self.var.LddKinematic), ~maskinfo.info.mask, self.var.ChannelAlpha,
                                           self.var.Beta, self.var.ChanLength, self.var.DtRouting,
                                          alpha_floodplains=self.var.ChannelAlpha2, flagnancheck=flags['nancheck'])

        # ************************************************************
        # ***** WATER BALANCE                             ************
        # ************************************************************
        if option['InitLisflood'] and option['repMBTs']:
            # Calculate initial water storage in rivers (no lakes no reservoirs)
            # self.var.StorageStepINIT= self.var.ChanM3Kin
            self.var.StorageStepINIT = self.var.ChanM3
            # Initial water volume in river channels
            self.var.DischargeM3StructuresIni = maskinfo.in_zero()
            if option['simulateReservoirs']:
               self.var.StorageStepINIT += self.var.ReservoirStorageIniM3
            if option['simulateLakes']:
               self.var.StorageStepINIT += self.var.LakeStorageIniM3
            self.var.StorageStepINIT = np.take(np.bincount(self.var.Catchments, weights=self.var.StorageStepINIT), self.var.Catchments)

        if not option['InitLisflood'] and option['repMBTs']:
           self.var.StorageStepINIT = self.var.ChanM3
           # DisStructure = np.where(self.var.IsUpsOfStructureKinematicC, self.var.ChanQ * self.var.DtRouting, 0)
           DisStructure = np.where(self.var.IsUpsOfStructureChanC, self.var.ChanQ * self.var.DtRouting, 0)
           if not(option['SplitRouting']):
                # self.var.StorageStepINIT = self.var.ChanM3Kin
                # self.var.StorageStepINIT = self.var.ChanM3
                if option['simulateReservoirs']:
                   self.var.StorageStepINIT += self.var.ReservoirStorageIniM3
                   # DisStructure = np.where(self.var.IsUpsOfStructureKinematicC, self.var.ChanQ * self.var.DtRouting, 0)
                   DisStructure = np.where(self.var.IsUpsOfStructureChanC, self.var.ChanQ * self.var.DtRouting, 0)
                if option['simulateLakes']:
                   self.var.StorageStepINIT += self.var.LakeStorageIniM3
                   DisStructure += np.where(compressArray(self.var.IsUpsOfStructureLake), 0.5 * self.var.ChanQ * self.var.DtRouting, 0)
                self.var.DischargeM3StructuresIni = np.take(np.bincount(self.var.Catchments, weights=DisStructure), self.var.Catchments)
           else:
                # self.var.StorageStepINIT= self.var.ChanM3Kin+self.var.Chan2M3Kin-self.var.Chan2M3Start
                # self.var.StorageStepINIT = self.var.ChanM3
                if option['simulateReservoirs']:
                   self.var.StorageStepINIT += self.var.ReservoirStorageIniM3
                if option['simulateLakes']:
                   self.var.StorageStepINIT += self.var.LakeStorageIniM3
                self.var.StorageStepINIT = np.take(np.bincount(self.var.Catchments, weights=self.var.StorageStepINIT), self.var.Catchments)

    def initialMCT(self):
        """ initial part of the Muskingum-Cunge-Todini routing module
        """
        settings = LisSettings.instance()
        option = settings.options

        if not (option['SplitRouting']):
            self.var.ChannelAlpha2 = None
            # default value, if split-routing is not active and water is routed only in the riverbed channel

        # ************************************************************
        # ***** INITIALISATION FOR MCT ROUTING            ************
        # ************************************************************
        if option['MCTRouting']:
            maskinfo = MaskInfo.instance()

            self.var.IsChannelMCTPcr = boolean(loadmap('ChannelsMCT', pcr=True))   #pcr
            self.var.IsChannelMCT = np.bool8(compressArray(self.var.IsChannelMCTPcr))   #bool
            self.var.IsChannelMCTPcr = boolean(decompress(self.var.IsChannelMCT))       # pcr
            # Identify channel pixels where Muskingum-Cunge-Todini is used

            self.var.mctmask = np.bool8(pcr2numpy(self.var.IsChannelMCTPcr,0))
            # Create a mask with cells using MCT

            self.var.IsChannelKinematicPcr = (self.var.IsChannelPcr == 1) & (self.var.IsChannelMCTPcr == 0)  #pcr
            self.var.IsChannelKinematic = np.bool8(compressArray(self.var.IsChannelKinematicPcr))   #np
            # Identify channel pixels where Kinematic wave is used instead of MCT

            self.var.LddMCT = lddmask(self.var.LddChan, self.var.IsChannelMCTPcr)  #pcr
            # Ldd for MCT routing

            self.var.LddKinematic = lddmask(self.var.LddChan, self.var.IsChannelKinematicPcr)    #pcr
            # Ldd for kinematic routing

            ChanGradMaxMCT = loadmap('ChanGradMaxMCT')
            # Maximum riverbed slope for MCT rivers
            # Check where IsChannelMCT is True and values in ChanGrad > ChanGradMaxMCT
            MCT_slope_mask = np.logical_and(self.var.IsChannelMCT, self.var.ChanGrad > ChanGradMaxMCT)
            # Update values in ChanGrad where the condition is met
            self.var.ChanGrad[MCT_slope_mask] = ChanGradMaxMCT
            # set max channel slope for MCT pixels

            # cmcheck
            # This could become a calibration parameter if we want to use MCT+SplitRouting
            self.var.ChanManMCT = (self.var.ChanMan / self.var.CalChanMan) * loadmap('CalChanMan2')
            # Mannings coefficient for MCT pixels (same as second line of split routing)


            # cmcheck
            # Initialisation for MCT routing
            PrevQMCTin = loadmap('PrevQMCTinInitValue')     # instant input discharge for MCT at previouse step
            self.var.PrevQMCTin = np.where(PrevQMCTin == -9999, maskinfo.in_zero(), PrevQMCTin)  # np
            # MCT inflow (x) to MCT pixel at time t0

            #cmcheck
            # this is probably not necessary, I can use ChanQ
            PrevQMCTout = loadmap('PrevQMCToutInitValue')     # instant output discharge for MCT at previous step
            self.var.PrevQMCTout = np.where(PrevQMCTout == -9999, maskinfo.in_zero(), PrevQMCTout) #np
            # MCT outflow (x+dx) from MCT pixel at time t0

            self.var.ChanQ = np.where(self.var.IsChannelKinematic, self.var.ChanQ, self.var.PrevQMCTout)
            # Initialise instantaneous outflow for kinematic and MCT grid cells at previous time step t0 (q10)

            PrevCmMCT = loadmap('PrevCmMCTInitValue')
            self.var.PrevCm0 = np.where(PrevCmMCT == -9999, maskinfo.in_one(), PrevCmMCT) #np
            # Courant numnber (Cm) for MCT at previous time step t0
            PrevDmMCT = loadmap('PrevDmMCTInitValue')
            self.var.PrevDm0 = np.where(PrevDmMCT == -9999, maskinfo.in_zero(), PrevDmMCT) #np
            # Reynolds number (Dm) for MCT at previous time step t0


            # ************************************************************
            # ***** INITIALISE MUSKINGUM-CUNGE-TODINI WAVE ROUTER ********
            # ************************************************************
            self.mct_river_router = mctWave(self.compress_mct(compressArray(self.var.LddMCT)), self.var.mctmask)

# --------------------------------------------------------------------------
# --------------------------------------------------------------------------

    def dynamic(self, NoRoutingExecuted):
        """ dynamic part of the routing subtime module
        """
        settings = LisSettings.instance()
        option = settings.options

        if not(option['InitLisflood']):    # only with no InitLisflood
            self.lakes_module.dynamic_inloop(NoRoutingExecuted)
            self.reservoir_module.dynamic_inloop(NoRoutingExecuted)
            self.polder_module.dynamic_inloop()

        self.inflow_module.dynamic_inloop(NoRoutingExecuted)
        self.transmission_module.dynamic_inloop()


        if not(option['dynamicWave']):

            # ************************************************************
            # ***** SIDEFLOW                              ****************
            # ************************************************************
            # Calculating water contribution to channels

            SideflowChanM3 = self.var.ToChanM3RunoffDt.copy()
            # Runoff contribution from overland flow, upper and lower groundwater zones to the channel during routing sub step [m3]

            if option['openwaterevapo']:
                SideflowChanM3 -= self.var.EvaAddM3Dt
                # Evaporation from open water (rivers) - withdrawal [m3]
            if option['wateruse']:
                self.var.WUseAddM3Dt = (self.var.withdrawal_CH_actual_M3_routStep - self.var.returnflow_GwAbs2Channel_M3_routStep)  
                SideflowChanM3 -= self.var.WUseAddM3Dt
                # Water use abstraction from rivers - withdrawal    [m3]
            if option['inflow']:
                SideflowChanM3 += self.var.QInDt
                # Flow volume from inlets per sub step [m3]
            if option['TransLoss']:
                SideflowChanM3 -= self.var.TransLossM3Dt
                # Transmission flow volume - withdrawal [m3]

            if not(option['InitLisflood']):    # only with no InitLisflood
                if option['simulateLakes']:
                    SideflowChanM3 += self.var.QLakeOutM3Dt
                    # Lakes outflow volume per routing sub step [m3]
                if option['simulateReservoirs']:
                    SideflowChanM3 += self.var.QResOutM3Dt
                    # Reservoirs outflow volume per routing sub step [m3]
                if option['simulatePolders']:
                    SideflowChanM3 -= self.var.ChannelToPolderM3Dt
                    # Polders outflow volume per routing sub step [m3]

            # NOTE: polders currently don't work with kinematic wave, but nevertheless
            # ChannelToPolderM3 is already included in sideflow term (so it's there in case
            # the polder routine is ever modified to make it work with kin. wave)
            # Because of wateruse Sideflow might get even smaller than 0,
            # instead of inflow its outflow

            ### check mass balance within routing ###
            if option['repMBTs']:  
             if (NoRoutingExecuted<1):
                 self.var.AddedTRUN = np.take(np.bincount(self.var.Catchments, weights=self.var.ToChanM3RunoffDt.copy()),self.var.Catchments)
                 if option['inflow']:
                     self.var.AddedTRUN += np.take(np.bincount(self.var.Catchments, weights=self.var.QInDt),self.var.Catchments)
                 if option['openwaterevapo']:
                     self.var.AddedTRUN -= np.take(np.bincount(self.var.Catchments, weights=self.var.EvaAddM3Dt.copy()),self.var.Catchments)
                 if option['wateruse']:
                     self.var.AddedTRUN -= np.take(np.bincount(self.var.Catchments, weights=self.var.WUseAddM3Dt.copy()),self.var.Catchments)
             else:
                 self.var.AddedTRUN += np.take(np.bincount(self.var.Catchments, weights=self.var.ToChanM3RunoffDt.copy()),self.var.Catchments)
                 if option['inflow']:
                     self.var.AddedTRUN += np.take(np.bincount(self.var.Catchments, weights=self.var.QInDt),self.var.Catchments) 
                 if option['openwaterevapo']:
                     self.var.AddedTRUN -= np.take(np.bincount(self.var.Catchments, weights=self.var.EvaAddM3Dt.copy()),self.var.Catchments)
                 if option['wateruse']:
                     self.var.AddedTRUN -= np.take(np.bincount(self.var.Catchments, weights=self.var.WUseAddM3Dt.copy()),self.var.Catchments)      

            # Sideflow contribution to kinematic and split routing grid cells expressed in [cu m /s / m channel length]
            SideflowChan = np.where(self.var.IsChannelKinematic, SideflowChanM3 * self.var.InvChanLength * self.var.InvDtRouting,0)

            # ************************************************************
            # ***** RIVER ROUTING                         ****************
            # ************************************************************
            if option['InitLisflood']:
                self.var.IsChannelKinematic = self.var.IsChannel.copy()
            # Use kinematic routing in all grid cells

            # only run kinematic for InitLisflood option

            # KINEMATIC ROUTING ONLY
            if option['InitLisflood'] or not (option['SplitRouting']):
                # Kinematic routing uses the same variables for inputs and outputs. Values are updated during computation
                # from upstream to downstream.

                self.KinRouting(SideflowChan)

                # Store results to general variables for channels routing

                ChanQ = self.var.ChanQKin.copy()
                # Outflow (x+dx) Q at the end of computation step t+dt for full section (instant)

                ChanM3 = self.var.ChanM3Kin.copy()
                # Channel storage V at the end of computation step t+dt for full section (instant)

                ChanQAvgDt = self.var.ChanQKinAvgDt.copy()
                # Average Outflow (x+dx) Q during computation step dt for full section (instant)

            # SPLIT ROUTING ONLY
            else:
                # Split routing uses the same variables for inputs and outputs. Values are updated during computation
                # from upstream to downstream.

                self.SplitRouting(SideflowChan)

                # Combine the two lines of routing together
                # Store results to general variables for channels routing

                ChanQ = np.maximum(self.var.ChanQKin + self.var.Chan2QKin - self.var.QLimit, 0)
                # (real) total outflow (at x+dx) at time t+dt end of step for the full cross-section (instant)
                # Main channel routing and above bankfull routing from second line of routing

                ChanM3 = self.var.ChanM3Kin + self.var.Chan2M3Kin - self.var.Chan2M3Start
                # Total channel storage [m3] = Volume in main channel (ChanM3Kin) + volume above bankfull in second line (Chan2M3Kin - Chan2M3Start)
                # Total channel storage V at the end of computation step t+dt for full section (instant)

                # cmcheck
                ChanQAvgDt = np.maximum(self.var.ChanQKinAvgDt + self.var.Chan2QKinAvgDt - self.var.QLimit, 0)
                # (real) total outflow (at x+dx) at time t+dt end of step for the full cross-section (instant)
                # Main channel routing and above bankfull routing from second line of routing

            # KINEMATIC/SPLIT ROUTING AND MUSKINGUM-CUNGE-TODINI - no InitLisflood
            if option['MCTRouting']:
                # To parallelise the routing, pixels are grouped by orders. Pixels in the same order are independent and
                # routing can be solved in parallel.
                # The same order can have both Kin and MCT pixels.
                # First, Kinematic routing is solved on all pixels (including MCT pixels) to generate the inputs to the
                # MCT grid cells downstream (MCT needs input from upstream kinematic pixels).
                # (this needs to be changed in future versions)
                
                # Sideflow contribution to MCT grid cells expressed in [m3/s]
                SideflowChanMCT = np.where(self.var.IsChannelMCT, SideflowChanM3 * self.var.InvDtRouting, 0)  #Ql

                # MCT routing
                # This is calculated for MCT grid cell only but takes the output of kinematic or split routing

                # ChanQMCTOutStart = self.var.ChanQ.copy()
                # Outflow (x+dx) at time t (instant)  q10

                # cmcheck - debug
                # ChanQKinOutEnd[ChanQKinOutEnd != 0] = 0
                # Set inflow from kinematic pixels to 1

                # ChanM3MCTStart = self.var.ChanM3.copy()
                # Channel storage at time t V00

                # ChanQMCTInStart = self.var.PrevQMCTin.copy()   
                # Inflow (x) at time t instant (instant)  q00
                # This is coming from upstream pixels

                #### calling MCT routing
                # Using ChanQKinOutEnd and ChanQKinOutAvgDtEnd as inputs to receive inflow from upstream kinematic/split
                # routing pixels that are contributing to MCT pixels
                
                # Grab current state
                ChanQ_0 = self.var.ChanQ.copy()     # Outflow (x+dx) at time t (instant)  q10
                # ChanQAvgDt_0 = self.var.ChanQAvgDt.copy() # Not necessary
                ChanM3_0 = self.var.ChanM3.copy()   # Channel storage at time t V00

                ChanQ_00 = self.var.PrevQMCTin.copy()
                # Inflow (x) at time t instant (instant)  q00
                # This is coming from upstream pixels
                
                # Grab next state, but incomplete (only Kinematic/Split points)
<<<<<<< HEAD
                ChanQ_1 = ChanQ.copy()  # Outflow (x+dx) at time t+1 (instant) for kinematic pixels only -> used to calc q01 inflow (x) at time t+1 (instant) for MCT pixels
                ChanQAvgDt_1 = ChanQAvgDt.copy()  # Outflow (x+dx) at time t+1 (average) for kinematic pixels only -> used to calc q0m inflow (x) at time t+1 (average) for MCT pixels
=======
                # ChanQ_1 = ChanQ  # Outflow (x+dx) at time t+1 (instant) for kinematic pixels only -> used to calc q01 inflow (x) at time t+1 (instant) for MCT pixels
                # ChanQAvgDt_1 = ChanQAvgDt  # Outflow (x+dx) at time t+1 (average) for kinematic pixels only -> used to calc q0m inflow (x) at time t+1 (average) for MCT pixels
>>>>>>> b0147ee6

                # put results of Kinematic/Split routing into MCT points   
                self.var.ChanQ = ChanQ
                self.var.ChanM3 = ChanM3
                self.var.ChanQAvgDt = ChanQAvgDt

                # Update current state at MCT points
                self.MCTRoutingLoop(
                    ChanQ_0,        # q10
                    ChanQ_00,       # q00
                    ChanM3_0,       # V00
                    # ChanQ_1,        # ->q01
                    # ChanQAvgDt_1,   # ->q0m
                    SideflowChanMCT
                )

            else:
                # put results of Kinematic/Split routing into MCT points   
                self.var.ChanQ = ChanQ
                self.var.ChanM3 = ChanM3
                self.var.ChanQAvgDt = ChanQAvgDt
            
            # sum of average outflow Q on model sub-steps to give accumulated total outflow volume
            self.var.sumDisDay += self.var.ChanQAvgDt

            # update input (x) Q at t for next step (instant)
            ChanQMCTStartPcr = decompress(self.var.ChanQ)  # pcr
            self.var.PrevQMCTin = compressArray(upstream(self.var.LddChan, ChanQMCTStartPcr))
            # using LddChan here because we need to include the input from upstream kinematic pixels
            ### end of river routing calculation

            # ---- Uncomment lines 603-635 in order to compute the mass balance error within the routing module for the options (i) initial run or (ii) split routing off ----
            #'''
            # option['repMBTs']=True
            if option['repMBTs']:
                 if option['InitLisflood'] or (not(option['SplitRouting'])):
                    # Kinematic routing and MCT
                    if NoRoutingExecuted == (self.var.NoRoutSteps-1):
                      # StorageStep = self.var.ChanM3Kin.copy()
                      StorageStep = self.var.ChanM3.copy()
                      # Water storage at t+dt end of routing step: rivers channels
                      # Using ChanM3 so it's OK for both MCT and KIN

                      ChanQAvgR = self.var.sumDisDay/self.var.NoRoutSteps
                      # average (of instantaneous) outflow (x+dx) at t+dt end of routing step
                      sum1=ChanQAvgR.copy()
                      sum1[self.var.AtLastPointC == 0] = 0
                      OutStepM3 = np.take(np.bincount(self.var.Catchments,weights=sum1 * self.var.DtSec),self.var.Catchments)
                      # average outflow volume (x+dx) volume at t+dt

                      maskinfo = MaskInfo.instance()
                      DisStructureR = maskinfo.in_zero()
                      DischargeM3StructuresR = maskinfo.in_zero()

                      if not option['InitLisflood']:
                       if option['simulateReservoirs']:
                         sum1 =self.var.ChanQ.copy()
                         StorageStep =  StorageStep + self.var.ReservoirStorageM3.copy()
                         # DisStructureR = np.where(self.var.IsUpsOfStructureKinematicC, sum1 * self.var.DtRouting, 0)
                         DisStructureR = np.where(self.var.IsUpsOfStructureChanC, sum1 * self.var.DtRouting, 0)
                         DischargeM3StructuresR = np.take(np.bincount(self.var.Catchments, weights=DisStructureR), self.var.Catchments)
                         DischargeM3StructuresR -= self.var.DischargeM3StructuresIni

                      if not option['InitLisflood']:
                       if option['simulateLakes']:
                         sum1 =self.var.ChanQ.copy()
                         StorageStep =  StorageStep + self.var.LakeStorageM3Balance.copy()
                         # DisStructureR = np.where(self.var.IsUpsOfStructureKinematicC, sum1 * self.var.DtRouting, 0)
                         DisStructureR = np.where(self.var.IsUpsOfStructureChanC, sum1 * self.var.DtRouting, 0)
                         DischargeM3StructuresR = np.take(np.bincount(self.var.Catchments, weights=DisStructureR), self.var.Catchments)
                         maskinfo = MaskInfo.instance()
                         DisLake = maskinfo.in_zero()
                         np.put(DisLake, self.var.LakeIndex, 0.5 * self.var.LakeInflowCC * self.var.DtRouting)
                         DischargeM3Lake = np.take(np.bincount(self.var.Catchments, weights=DisLake),self.var.Catchments)
                         DischargeM3StructuresR += DischargeM3Lake
                         DischargeM3StructuresR -= self.var.DischargeM3StructuresIni

                      # Total Mass Balance Error in m3 per catchment for Initial Run OR Kinematic routing (Split Routing OFF)
                      # MB =-np.sum(StorageStep)+np.sum(self.var.StorageStepINIT) - OutStepM3[0]  -DischargeM3StructuresR[0] +self.var.AddedTRUN

                      # # cmcheck
                      # if MB.any() > 1.e-12:
                      #     print('Mass balance error MB > 1.e-12')


                      self.var.StorageStepINIT= np.sum(StorageStep) + DischargeM3StructuresR[0]
            #'''

            # ---- Uncomment lines in order to compute the mass balance error within the routing module for the options split routing  ----
            #'''
            if option['repMBTs']:
                 if (not(option['InitLisflood'])) and (option['SplitRouting']):
                    # SplitRouting
                    # compute the mass balance at the last of the sub-routing steps in order to account for the contributions of lakes and reservoirs
                    if NoRoutingExecuted == (self.var.NoRoutSteps-1):
                      ChanQAvgSR = self.var.sumDisDay/self.var.NoRoutSteps  #self.var.ChanQ
                      sum1=ChanQAvgSR.copy()
                      sum1[self.var.AtLastPointC == 0] = 0
                      OutStep = np.take(np.bincount(self.var.Catchments,weights=sum1 * self.var.DtSec),self.var.Catchments)

                      StorageStep=[]
                      # StorageStep= self.var.ChanM3Kin.copy()+self.var.Chan2M3Kin.copy()-self.var.Chan2M3Start.copy()
                      StorageStep = self.var.ChanM3


                      maskinfo = MaskInfo.instance()
                      DisStructureSR = maskinfo.in_zero()
                      DischargeM3StructuresR = maskinfo.in_zero()

                      if option['simulateReservoirs']:
                         sum1=[]
                         sum1 =self.var.ChanQ.copy()
                         StorageStep =  StorageStep + self.var.ReservoirStorageM3.copy()
                         # DisStructureSR = np.where(self.var.IsUpsOfStructureKinematicC, sum1 * self.var.DtRouting, 0)
                         DisStructureSR = np.where(self.var.IsUpsOfStructureChanC, sum1 * self.var.DtRouting, 0)
                         DischargeM3StructuresR = np.take(np.bincount(self.var.Catchments, weights=DisStructureSR), self.var.Catchments)
                         DischargeM3StructuresR -= self.var.DischargeM3StructuresIni

                      if option['simulateLakes']:
                         sum1 =self.var.ChanQ.copy()
                         StorageStep =  StorageStep + self.var.LakeStorageM3Balance.copy()
                         # DisStructureSR = np.where(self.var.IsUpsOfStructureKinematicC, sum1 * self.var.DtRouting, 0)
                         DisStructureSR = np.where(self.var.IsUpsOfStructureChanC, sum1 * self.var.DtRouting, 0)
                         DischargeM3StructuresR = np.take(np.bincount(self.var.Catchments, weights=DisStructureSR), self.var.Catchments)
                         DisLake = maskinfo.in_zero()
                         np.put(DisLake, self.var.LakeIndex, 0.5 * self.var.LakeInflowCC * self.var.DtRouting)
                         DischargeM3Lake = np.take(np.bincount(self.var.Catchments, weights=DisLake),self.var.Catchments)
                         DischargeM3StructuresR += DischargeM3Lake

                         DischargeM3StructuresR -= self.var.DischargeM3StructuresIni

                      # Mass Balance Error due to the Split Routing module
                      StorageStep1=np.take(np.bincount(self.var.Catchments, weights=StorageStep), self.var.Catchments)

                      self.var.MBErrorSplitRoutingM3  = - StorageStep1 + self.var.StorageStepINIT - OutStep  - DischargeM3StructuresR + self.var.AddedTRUN
                      # Discharge error at the outlet pointt [m3/s]
                      QoutCorrection=self.var.MBErrorSplitRoutingM3/self.var.DtRouting
                      QoutCorrection[self.var.AtLastPointC == 0] = 0
                      self.var.OutletDischargeErrorSplitRouting = np.take(np.bincount(self.var.Catchments,weights=QoutCorrection),self.var.Catchments)

                      self.var.StorageStepINIT= StorageStep1.copy()+DischargeM3StructuresR
             #'''

            # Legacy
            # TotalCrossSectionArea = np.maximum(self.var.ChanM3Kin * self.var.InvChanLength, 0.01)
            TotalCrossSectionArea = np.maximum(self.var.ChanM3 * self.var.InvChanLength, 0.01)
            self.var.FlowVelocity = np.minimum(self.var.ChanQKin/TotalCrossSectionArea, 0.36*self.var.ChanQKin**0.24)
            # Channel velocity (m/s); dividing Q (m3/s) by CrossSectionArea (m2)
            # avoid extreme velocities by using the Wollheim 2006 equation
            # assume 0.1 for upstream areas (outside ChanLdd)
            self.var.FlowVelocity *= np.minimum(np.sqrt(self.var.PixelArea)*self.var.InvChanLength,1)
            # reduction for sinuosity of channels
            self.var.TravelDistance=self.var.FlowVelocity*self.var.DtSec
            # if flow is fast, Traveltime=1, TravelDistance is high: Pixellength*DtSec
            # if flow is slow, Traveltime=DtSec then TravelDistance=PixelLength
            # maximum set to 30km/day for 5km cell, is at DtSec/Traveltime=6, is at Traveltime<DtSec/6


    def KinRouting(self,SideflowChan):
        """Kinematic routing based on a 4-point implicit finite-difference numerical solution of the kinematic wave equations.
        Given the instantaneous flow rate (discharge), the corresponding amount of water stored in the channel
        is calculated using Manning equation for steady state flow where Alpha is currently fixed
        at half of bankfull depth.
        See: Te Chow, V. and Maidment, D.R. and Mays, L.W. (1988). Applied Hydrology. McGraw-Hill. (Sec. 9.6)
        https://ponce.sdsu.edu/Applied_Hydrology_Chow_1988.pdf
        A = alpha * Q**beta
        V = chanlength * alpha * Q**beta
        Kinematic routing uses same variables for inputs and outputs. From upstream to downstream, input values are used
        to calculate inflow from upstream cells, then routing is solved and discharge values are updated.
        Takes:
        self.var.ChanQKin = inflow (at x) from upstream channels at time t+dt [m3/sec] (instant)
        self.var.ChanQKinAvgDt = average inflow (at x) from upstream channels at time t+dt [m3/sec] (average)
        SideflowChan = lateral inflow into the channel segment (cell) during dt [m3/channellength/sec]

        :param SideflowChan: side flow contribution from runoff (incl. groundwater), inflow from reservoirs (optional)
        and external inflow hydrographs (optional) [m3/s/m]
        :return
        self.var.ChanQKin = outflow (x+dx) at time t+dt (instant) [m3/s]
        self.var.ChanQKinAvgDt = average outflow (x+dx) at time t+dt (average) [m3/s]
        self.var.ChanM3Kin = amount of water stored in the channel at time t+dt (instant) [m3]
        """

        SideflowChan[np.isnan(SideflowChan)] = 0 # TEMPORARY FIX - SEE DEBUG ABOVE!
        # side flow contribution
        # side flow consists of runoff (incl. groundwater), inflow from reservoirs (optional) and external inflow hydrographs (optional)

        #####
        self.river_router.kinematicWaveRouting(self.var.ChanQKinAvgDt,self.var.ChanQKin, SideflowChan, "main_channel")
        # Calling function to solve kinematic routing
        #####

        self.var.ChanM3Kin = self.var.ChanLength * self.var.ChannelAlpha * self.var.ChanQKin**self.var.Beta
        # Water storage volume in the channel at end of computation step (at t+dt) (instant)

        self.var.ChanM3Kin = np.maximum(self.var.ChanM3Kin, 0.0)
        # Check for negative volumes at the end of computation step
        # Volume at time t+dt

        self.var.ChanQKin = (self.var.ChanM3Kin * self.var.InvChanLength * self.var.InvChannelAlpha) ** (self.var.InvBeta)
        # Correct for negative discharge at the end of computation step (instant)
        # Outflow (x+dx) at time t+dt

        return



    def SplitRouting(self, SideflowChan):
        """
        Split routing is based on a 4-point implicit finite-difference numerical solution of the kinematic wave equations.
        Split routing uses two lines of routing: a main channel and a virtual channel representing floodplains (second
        line of routing). Discharge is routed using the main channel up to QLimit. The second line uses the same channel
        geometry as the main channel but different riverbed roughness.
        Max discharge in the main channel (QLimit) is used to initialise the second line of routing then it's subtracted
        at the end of the computation.
        Total river outflow is given by (Q main channel + Q second line - QLimit)

        :param SideflowChan: side flow contribution from runoff (incl. groundwater), inflow from reservoirs (optional)
        and external inflow hydrographs (optional) [m3/s/m]
        :return:
        self.var.ChanQKin: outflow (x+dx) at time t+dt from the main channel (instant) [m3/s]
        self.var.ChanM3Kin: amount of water stored in the main channel at time t+dt (instant) [m3]
        self.var.Chan2QKin: outflow (x+dx) at time t+dt from the second line channel (including QLimit) (instant) [m3/s]
        self.var.Chan2M3Kin: amount of water stored in the second line channel at time t+dt (including self.var.Chan2M3Start) (instant) [m3]
        self.var.CrossSection2Area: cross-section area above bankfull for second line of routing at time t+dt (instant) [m2]
        """

        # --- Split sideflow between the two lines of routing ---
        # Ad
        SideflowRatio = np.where((self.var.ChanM3Kin + self.var.Chan2M3Kin) > 0,
                                 self.var.ChanM3Kin / (self.var.ChanM3Kin + self.var.Chan2M3Kin), 0.0)
        # Split sideflow between the two lines of routing

        # self.var.Sideflow1Chan = np.where(self.var.ChanM3Kin > self.var.M3Limit, SideflowRatio*SideflowChan, SideflowChan)
        # This is creating instability because ChanM3Kin can be < M3Limit between two routing sub-steps

        self.var.Sideflow1Chan = np.where(
            (self.var.ChanM3Kin + self.var.Chan2M3Kin - self.var.Chan2M3Start) > self.var.M3Limit,
            SideflowRatio * SideflowChan, SideflowChan)
        # sideflow to the main channel

        self.var.Sideflow1Chan = np.where(np.abs(SideflowChan) < 1e-7, SideflowChan, self.var.Sideflow1Chan)
        # too small values are avoided
        Sideflow2Chan = SideflowChan - self.var.Sideflow1Chan
        # sideflow to the 'second line' channel

        Sideflow2Chan = Sideflow2Chan + self.var.Chan2QStart * self.var.InvChanLength
        # as kinematic wave gets slower with less water a constant amount of water has to be added
        # -> add QLimit discharge

        # cmcheck
        # temporary workaround for average discharge in kinematic routing
        # creating dummy variables
        # ChanQKinOutStart_avg = self.var.ChanQKin.copy()
        # Chan2QKinOutStart_avg = self.var.Chan2QKin.copy()
        ######


        # --- Main channel routing ---

        # cmcheck
        self.river_router.kinematicWaveRouting(self.var.ChanQKinAvgDt, self.var.ChanQKin, self.var.Sideflow1Chan, "main_channel")
        # sef.var.ChanQKin is outflow (x+dx) from main channel at time t in input and at time t+dt in output (instant)
        # sef.var.ChanQKinAvgDt is average outflow (x+dx) from main channel during time dt (average)
        self.var.ChanM3Kin = self.var.ChanLength * self.var.ChannelAlpha * self.var.ChanQKin ** self.var.Beta
        # Volume in main channel at end of computation step (at t+dt) (instant)

        self.var.ChanM3Kin = np.maximum(self.var.ChanM3Kin, 0.0)
        # Check for negative volumes at the end of computation step in main channel
        # Volume in main channel at t+dt
        self.var.ChanQKin = (self.var.ChanM3Kin * self.var.InvChanLength * self.var.InvChannelAlpha) ** (self.var.InvBeta)
        # Correct negative discharge in main channel at the end of computation step
        # Outflow (x+dx) at t+dt (instant)


        # --- Second line channel routing (same channel geometry as main channel but increased Manning coeff) ---

        # cmcheck
        self.river_router.kinematicWaveRouting(self.var.Chan2QKinAvgDt, self.var.Chan2QKin, Sideflow2Chan, "floodplains")
        # sef.var.Chan2QKin is (virtual) total outflow (x+dx) at time t in input and at time t+dt in output (instant)
        # (same channel geometry but using increased Manninig coeff)
        # sef.var.Chan2QKinAvgDt is (virtual) average total outflow (x+dx) from second line channel during time dt (average)
        self.var.Chan2M3Kin = self.var.ChanLength * self.var.ChannelAlpha2 * self.var.Chan2QKin ** self.var.Beta
        # Total (virtual) volume of water in river channel when second routing line is active
        # (same channel geometry but using increased Manninig coeff)

        FldpM3 = self.var.Chan2M3Kin - self.var.Chan2M3Start
        # Water volume over bankfull
        self.var.Chan2M3Kin = np.where(FldpM3 < 0.0, self.var.Chan2M3Start, self.var.Chan2M3Kin)
        # Check for negative volume over bankfull at the end of routing step for second line of routing
        # Total (virtual) volume for second line of routing cannot be smaller than the bankfull volume for the second line
        # of routing aka the bankfull volume calculated with increased Manning coeff (Chan2M3Start)

        self.var.CrossSection2Area = (self.var.Chan2M3Kin - self.var.Chan2M3Start) * self.var.InvChanLength
        # Compute cross-section area above bankfull for second line of routing

        self.var.Chan2QKin = (self.var.Chan2M3Kin * self.var.InvChanLength * self.var.InvChannelAlpha2) ** (self.var.InvBeta)
        # (virtual) total outflow (at x + dx) at time t + dt (instant) for second line of routing (using increased Manninig coeff)
        # Correct negative discharge at the end of computation step in second line

        # FldpQKin = self.var.Chan2QKin - self.var.QLimit
        # Outflow at t+dt from above bankfull only

    def upstream(self, var):
        var_pcr = decompress(var)
        var_ups = compressArray(upstream(self.var.LddChan, var_pcr))
        return var_ups


    def MCTRoutingLoop(
        self,
        ChanQ_0,  # q10
        ChanQ_00,  # q00
        ChanM3_0,  # V00
        # ChanQ_1,  # ->q01
        # ChanQAvgDt_1,  # ->q0m
        SideflowChanMCT
    ):
        """This function implements Muskingum-Cunge-Todini routing method
        MCT routing is calculated on MCT pixels only but gets inflow from both KIN and MCT upstream pixels. This is the
        reason we need both ChanQKinOutEnd and ChanQKinOutAvgDt as inputs.
        Function compress_mct is used to compress arrays with all river channel pixels to arrays containing MCT pixels only.
        References:
            Todini, E. (2007). A mass conservative and water storage consistent variable parameter Muskingum-Cunge approach. Hydrol. Earth Syst. Sci.
            (Chapter 5)
            Reggiani, P., Todini, E., & Meißner, D. (2016). On mass and momentum conservation in the variable-parameter Muskingum method. Journal of Hydrology, 543, 562–576. https://doi.org/10.1016/j.jhydrol.2016.10.030
            (Appendix B)

        :param ChanQMCTOutStart: computation cell outflow at time t (instant) - q10
        :param ChanQMCTInStart: computation cell inflow at time t (outflow of upstream cells) (instant) - q00
        :param ChanQKinOut: outflow from kinematic pixels at time t+dt (instant) -> q01
        :param ChanQKinOutAvgDt: average outflow from kinematic pixels during time dt (average) -> q0m
        :param SideflowChanMCT: sideflow contribution to the computation cell [m2/s]
        :param ChanM3Start: water volume in the channel at beginning of computation step (t)
        :return:
        ChanQMCTOutAvg:
        ChanQMCTOut: outflow at time t+dt (instant) - q11
        ChanM3MCTOut: average outflow from mct pixels during time dt (average) - q1m
        Cmout: Courant number at time t+dt
        Dmout: Reynolds number at time t+dt
        """

        dt = self.var.DtSecChannel  # computation time step for channel [s]

        num_orders = self.mct_river_router.order_start_stop.shape[0]

        idpix_kin = range(len(self.var.ChanQ))
        mapping_mct = self.compress_mct(idpix_kin)

        # loop on orders
        for order in range(num_orders):
            first = self.mct_river_router.order_start_stop[order, 0]
            last = self.mct_river_router.order_start_stop[order, 1]
            # loop on pixels in the order
            for index in range(first, last):
                # get MCT pixel ID
                mctpix = self.mct_river_router.pixels_ordered[index]
                # Find the corresponding Kin pixel ID
                # kinpix = self.river_router.pixels_ordered[mapping_mct[mctpix]] #no
                kinpix = mapping_mct[mctpix] # with this I do not change kinematic cells

                upstream_pixels = self.river_router.upstream_lookup[kinpix]
                num_upstream_pixels = self.river_router.num_upstream_pixels[kinpix]

                # get upstream inflow values from current and previous steps
                q00 = 0.0
                q0m = 0.0
                q01 = 0.0
                for ups_ix in range(num_upstream_pixels):
                    ups_pix = upstream_pixels[ups_ix]
                    # q00 += ChanQ_0[ups_pix] # This is not correct
                    q0m += self.var.ChanQAvgDt[ups_pix]    # needs to be updated as we solve from up to downstream
                    q01 += self.var.ChanQ[ups_pix]         # needs to be updated as we solve from up to downstream

                # get outflow from previous step
                q00 = ChanQ_00[kinpix]
                q10 = ChanQ_0[kinpix]
                V00 = ChanM3_0[kinpix]
                ql = SideflowChanMCT[kinpix]
                Cm0 = self.var.PrevCm0[kinpix]
                Dm0 = self.var.PrevDm0[kinpix]

                # static data
                xpix = self.var.ChanLength[kinpix]
                s0 = self.var.ChanGrad[kinpix]
                Balv = self.var.ChanBottomWidth[kinpix]
                Nalv = self.var.ChanManMCT[kinpix]
                ANalv = np.arctan(1 / self.var.ChanSdXdY[kinpix])

                # calling MCT function for single cell idpx
                q11, q1m, V11, Cm1, Dm1 = MCTRouting_single(
                    V00, q10, q01, q00, ql, q0m, Cm0, Dm0,
                    dt, xpix, s0, Balv, ANalv, Nalv)

                self.var.ChanQ[kinpix] = q11
                self.var.ChanQAvgDt[kinpix] = q1m
                self.var.ChanM3[kinpix] = V11
                self.var.PrevCm0[kinpix] = Cm1
                self.var.PrevDm0[kinpix] = Dm1


    def compress_mct(self, var):
        """Compress to mct array.
        For any array (var) with all catchment pixels, it finds the MCT pixels (x) and
        reduces the dimension of the array (y).
        :param var: array (dimension is the number of cells in the basin)
        :return:
        y: same as input array (var) but with only MCT pixels
        """
        x = np.ma.masked_where(self.var.IsChannelKinematic, var)  # mask kinematic pixels
        y = x.compressed()

        return y


from .kinematic_wave_parallel import rebuildFlowMatrix, decodeFlowMatrix, streamLookups, topoDistFromSea
import pandas as pd
class mctWave:
    """Build pixels loop for MCT channels"""

    def __init__(self, compressed_encoded_ldd, land_mask):
        """"""
        # Process flow direction matrix: downstream and upstream lookups, and routing orders
        flow_dir = decodeFlowMatrix(rebuildFlowMatrix(compressed_encoded_ldd, land_mask))
        self.downstream_lookup, self.upstream_lookup = streamLookups(flow_dir, land_mask)
        self.num_upstream_pixels = (self.upstream_lookup != -1).sum(1).astype(int) # astype for cython import in windows (to avoid 'long long' buffer dtype mismatch)
        # Routing order: decompose domain into batches; within each batch, pixels can be routed in parallel
        self._setMCTRoutingOrders()

    def _setMCTRoutingOrders(self):
        """Compute the MCT wave routing order. Pixels are grouped in sets with the same order.
        Pixels in the same set are independent and can be routed in parallel. Sets must be processed in series, starting from order 0.
        Pixels are ordered topologically starting from the outlets, as in:
        Liu et al. (2014), A layered approach to parallel computing for spatially distributed hydrological modeling,
        Environmental Modelling & Software 51, 221-227.
        Order MAX is given to pixels with no downstream relations (outlets); order MAX-1 is given to
        pixels whose downstream pixels are all of order MAX; and so on."""

        ocean_topo_distance = topoDistFromSea(self.downstream_lookup, self.upstream_lookup)
        routing_order = ocean_topo_distance.max() - ocean_topo_distance
        self.pixels_ordered = pd.DataFrame({"pixels": np.arange(routing_order.size), "order": routing_order})
        try:
            self.pixels_ordered = self.pixels_ordered.sort_values(["order", "pixels"]).set_index("order").squeeze()
        except: # FOR COMPATIBILITY WITH OLDER PANDAS VERSIONS
            self.pixels_ordered = self.pixels_ordered.sort(["order", "pixels"]).set_index("order").squeeze()
        # Ensure output is always a Series, even if only one element
        if not isinstance(self.pixels_ordered, pd.Series):
            self.pixels_ordered = pd.Series(self.pixels_ordered)

        order_counts = self.pixels_ordered.groupby(self.pixels_ordered.index).count()
        stop = order_counts.cumsum()
        self.order_start_stop = np.column_stack((np.append(0, stop[:-1]), stop)).astype(int) # astype for cython import in windows (see above)
        self.pixels_ordered = self.pixels_ordered.values.astype(int) # astype for cython import in windows (see above)
<|MERGE_RESOLUTION|>--- conflicted
+++ resolved
@@ -46,8 +46,7 @@
                                 'ChanSdXdY', 'TotalCrossSectionAreaInitValue', 'PrevDischarge'],
                         'SplitRouting': ['CrossSection2AreaInitValue', 'PrevSideflowInitValue', 'CalChanMan2'],
                         'dynamicWave': ['ChannelsDynamic'],
-                        'MCTRouting': ['ChannelsMCT','ChanGradMaxMCT','PrevQMCTinInitValue','PrevQMCToutInitValue','PrevCmMCTInitValue',
-                                       'PrevDmMCTInitValue']}
+                        'MCTRouting': ['ChannelsMCT', 'ChanGradMaxMCT', 'PrevCmMCTInitValue', 'PrevDmMCTInitValue']}
     module_name = 'Routing'
 
     def __init__(self, routing_variable):
@@ -563,22 +562,6 @@
             self.var.ChanManMCT = (self.var.ChanMan / self.var.CalChanMan) * loadmap('CalChanMan2')
             # Mannings coefficient for MCT pixels (same as second line of split routing)
 
-
-            # cmcheck
-            # Initialisation for MCT routing
-            PrevQMCTin = loadmap('PrevQMCTinInitValue')     # instant input discharge for MCT at previouse step
-            self.var.PrevQMCTin = np.where(PrevQMCTin == -9999, maskinfo.in_zero(), PrevQMCTin)  # np
-            # MCT inflow (x) to MCT pixel at time t0
-
-            #cmcheck
-            # this is probably not necessary, I can use ChanQ
-            PrevQMCTout = loadmap('PrevQMCToutInitValue')     # instant output discharge for MCT at previous step
-            self.var.PrevQMCTout = np.where(PrevQMCTout == -9999, maskinfo.in_zero(), PrevQMCTout) #np
-            # MCT outflow (x+dx) from MCT pixel at time t0
-
-            self.var.ChanQ = np.where(self.var.IsChannelKinematic, self.var.ChanQ, self.var.PrevQMCTout)
-            # Initialise instantaneous outflow for kinematic and MCT grid cells at previous time step t0 (q10)
-
             PrevCmMCT = loadmap('PrevCmMCTInitValue')
             self.var.PrevCm0 = np.where(PrevCmMCT == -9999, maskinfo.in_one(), PrevCmMCT) #np
             # Courant numnber (Cm) for MCT at previous time step t0
@@ -758,23 +741,9 @@
                 
                 # Grab current state
                 ChanQ_0 = self.var.ChanQ.copy()     # Outflow (x+dx) at time t (instant)  q10
-                # ChanQAvgDt_0 = self.var.ChanQAvgDt.copy() # Not necessary
                 ChanM3_0 = self.var.ChanM3.copy()   # Channel storage at time t V00
-
-                ChanQ_00 = self.var.PrevQMCTin.copy()
-                # Inflow (x) at time t instant (instant)  q00
-                # This is coming from upstream pixels
                 
-                # Grab next state, but incomplete (only Kinematic/Split points)
-<<<<<<< HEAD
-                ChanQ_1 = ChanQ.copy()  # Outflow (x+dx) at time t+1 (instant) for kinematic pixels only -> used to calc q01 inflow (x) at time t+1 (instant) for MCT pixels
-                ChanQAvgDt_1 = ChanQAvgDt.copy()  # Outflow (x+dx) at time t+1 (average) for kinematic pixels only -> used to calc q0m inflow (x) at time t+1 (average) for MCT pixels
-=======
-                # ChanQ_1 = ChanQ  # Outflow (x+dx) at time t+1 (instant) for kinematic pixels only -> used to calc q01 inflow (x) at time t+1 (instant) for MCT pixels
-                # ChanQAvgDt_1 = ChanQAvgDt  # Outflow (x+dx) at time t+1 (average) for kinematic pixels only -> used to calc q0m inflow (x) at time t+1 (average) for MCT pixels
->>>>>>> b0147ee6
-
-                # put results of Kinematic/Split routing into MCT points   
+                # put results of Kinematic/Split routing into MCT points
                 self.var.ChanQ = ChanQ
                 self.var.ChanM3 = ChanM3
                 self.var.ChanQAvgDt = ChanQAvgDt
@@ -782,10 +751,7 @@
                 # Update current state at MCT points
                 self.MCTRoutingLoop(
                     ChanQ_0,        # q10
-                    ChanQ_00,       # q00
                     ChanM3_0,       # V00
-                    # ChanQ_1,        # ->q01
-                    # ChanQAvgDt_1,   # ->q0m
                     SideflowChanMCT
                 )
 
@@ -798,10 +764,6 @@
             # sum of average outflow Q on model sub-steps to give accumulated total outflow volume
             self.var.sumDisDay += self.var.ChanQAvgDt
 
-            # update input (x) Q at t for next step (instant)
-            ChanQMCTStartPcr = decompress(self.var.ChanQ)  # pcr
-            self.var.PrevQMCTin = compressArray(upstream(self.var.LddChan, ChanQMCTStartPcr))
-            # using LddChan here because we need to include the input from upstream kinematic pixels
             ### end of river routing calculation
 
             # ---- Uncomment lines 603-635 in order to compute the mass balance error within the routing module for the options (i) initial run or (ii) split routing off ----
@@ -1084,10 +1046,7 @@
     def MCTRoutingLoop(
         self,
         ChanQ_0,  # q10
-        ChanQ_00,  # q00
         ChanM3_0,  # V00
-        # ChanQ_1,  # ->q01
-        # ChanQAvgDt_1,  # ->q0m
         SideflowChanMCT
     ):
         """This function implements Muskingum-Cunge-Todini routing method
@@ -1142,12 +1101,11 @@
                 q01 = 0.0
                 for ups_ix in range(num_upstream_pixels):
                     ups_pix = upstream_pixels[ups_ix]
-                    # q00 += ChanQ_0[ups_pix] # This is not correct
+                    q00 += ChanQ_0[ups_pix] # This is not correct
                     q0m += self.var.ChanQAvgDt[ups_pix]    # needs to be updated as we solve from up to downstream
                     q01 += self.var.ChanQ[ups_pix]         # needs to be updated as we solve from up to downstream
 
                 # get outflow from previous step
-                q00 = ChanQ_00[kinpix]
                 q10 = ChanQ_0[kinpix]
                 V00 = ChanM3_0[kinpix]
                 ql = SideflowChanMCT[kinpix]
