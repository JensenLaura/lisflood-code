"""

Copyright 2019 European Union

Licensed under the EUPL, Version 1.2 or as soon they will be approved by the European Commission  subsequent versions of the EUPL (the "Licence");

You may not use this work except in compliance with the Licence.
You may obtain a copy of the Licence at:

https://joinup.ec.europa.eu/sites/default/files/inline-files/EUPL%20v1_2%20EN(1).txt

Unless required by applicable law or agreed to in writing, software distributed under the Licence is distributed on an "AS IS" basis,
WITHOUT WARRANTIES OR CONDITIONS OF ANY KIND, either express or implied.
See the Licence for the specific language governing permissions and limitations under the Licence.

"""
from __future__ import print_function, absolute_import

from pcraster import lddmask, accuflux, boolean, downstream, pit, path, lddrepair, ifthenelse, cover, nominal, uniqueid, \
    catchment, upstream

import numpy as np

from .lakes import lakes
from .reservoir import reservoir
from .polder import polder
from .inflow import inflow
from .transmission import transmission
from .kinematic_wave_parallel import kinematicWave, kwpt

from ..global_modules.settings import LisSettings, MaskInfo
from ..global_modules.add1 import loadmap, compressArray, decompress
from . import HydroModule


class routing(HydroModule):

    """
    # ************************************************************
    # ***** ROUTING      *****************************************
    # ************************************************************
    """
    input_files_keys = {'all': ['beta', 'ChanLength', 'Ldd', 'Channels', 'ChanGrad', 'ChanGradMin',
                                'CalChanMan', 'ChanMan', 'ChanBottomWidth', 'ChanDepthThreshold',
                                'ChanSdXdY', 'TotalCrossSectionAreaInitValue', 'PrevDischarge'],
                        'SplitRouting': ['CrossSection2AreaInitValue', 'PrevSideflowInitValue', 'CalChanMan2'],
                        'dynamicWave': ['ChannelsDynamic']}
    module_name = 'Routing'

    def __init__(self, routing_variable):
        self.var = routing_variable

        self.lakes_module = lakes(self.var)
        self.reservoir_module = reservoir(self.var)
        self.polder_module = polder(self.var)
        self.inflow_module = inflow(self.var)
        self.transmission_module = transmission(self.var)

# --------------------------------------------------------------------------
# --------------------------------------------------------------------------
    def initial(self):
        """ initial part of the routing module
        """
        maskinfo = MaskInfo.instance()
        self.var.avgdis = maskinfo.in_zero()
        self.var.Beta = loadmap('beta')
        self.var.InvBeta = 1 / self.var.Beta
        # Inverse of beta for kinematic wave
        self.var.ChanLength = loadmap('ChanLength').astype(float)
        self.var.InvChanLength = 1 / self.var.ChanLength
        # Inverse of channel length [1/m]

        self.var.NoRoutSteps = int(np.maximum(1, round(self.var.DtSec / self.var.DtSecChannel,0)))
        # Number of sub-steps based on value of DtSecChannel,
        # or 1 if DtSec is smaller than DtSecChannel
        settings = LisSettings.instance()
        option = settings.options
        if option['InitLisflood']:
            self.var.NoRoutSteps = 1
            # InitLisflood is used!
            # so channel routing step is the same as the general time step
        self.var.DtRouting = self.var.DtSec / self.var.NoRoutSteps
        # Corresponding sub-timestep (seconds)
        self.var.InvDtRouting = 1 / self.var.DtRouting
        self.var.InvNoRoutSteps = 1 / float(self.var.NoRoutSteps)
        # inverse for faster calculation inside the dynamic section

# -------------------------- LDD

        self.var.Ldd = lddmask(loadmap('Ldd', pcr=True, lddflag=True), self.var.MaskMap)
        # Cut ldd to size of MaskMap (NEW, 29/9/2004)
        # Prevents 'unsound' ldd if MaskMap covers sub-area of ldd

        # Count (inverse of) upstream area for each pixel
        # Needed if we want to calculate average values of variables
        # upstream of gauge locations

        self.var.UpArea = accuflux(self.var.Ldd, self.var.PixelAreaPcr)
        # Upstream contributing area for each pixel
        # Note that you might expext that values of UpArea would be identical to
        # those of variable CatchArea (see below) at the outflow points.
        # This is NOT actually the case, because outflow points are shifted 1
        # cell in upstream direction in the calculation of CatchArea!
        self.var.InvUpArea = 1 / self.var.UpArea
        # Calculate inverse, so we can multiply in dynamic (faster than divide)

        self.var.IsChannelPcr = boolean(loadmap('Channels', pcr=True))
        self.var.IsChannel = np.bool8(compressArray(self.var.IsChannelPcr))
        # Identify channel pixels
        self.var.IsChannelKinematic = self.var.IsChannel.copy()
        # Identify kinematic wave channel pixels
        # (identical to IsChannel, unless dynamic wave is used, see below)
        self.var.IsStructureKinematic = np.bool8(maskinfo.in_zero())

        # Map that identifies special inflow/outflow structures (reservoirs, lakes) within the
        # kinematic wave channel routing. Set to (dummy) value of zero modified in reservoir and lake
        # routines (if those are used)
        LddChan = lddmask(self.var.Ldd, self.var.IsChannelPcr)
        # ldd for Channel network
        self.var.MaskMap = boolean(self.var.Ldd)
        # Use boolean version of Ldd as calculation mask
        # (important for correct mass balance check
        # any water generated outside of Ldd won't reach
        # channel anyway)
        self.var.LddToChan = lddrepair(ifthenelse(self.var.IsChannelPcr, 5, self.var.Ldd))
        # Routing of runoff (incl. ground water)en
        AtOutflow = boolean(pit(self.var.Ldd))
        # find outlet points...

        if option['dynamicWave']:
            IsChannelDynamic = boolean(loadmap('ChannelsDynamic', pcr=True))
            # Identify channel pixels where dynamic wave is used
            self.var.IsChannelKinematic = (self.var.IsChannelPcr == 1) & (IsChannelDynamic == 0)
            # Identify (update) channel pixels where kinematic wave is used
            self.var.LddKinematic = lddmask(self.var.Ldd, self.var.IsChannelKinematic)
            # Ldd for kinematic wave: ends (pit) just before dynamic stretch

            # Following statements produce an ldd network that connects the pits in
            # LddKinematic to the nearest downstream dynamic wave pixel

            self.var.AtLastPoint = (downstream(self.var.Ldd, AtOutflow) == 1) & (AtOutflow != 1) & self.var.IsChannelPcr

            # NEW 23-6-2005
            # Dynamic wave routine gives no outflow out of pits, so we calculate this
            # one cell upstream (WvD)
            # (implies that most downstream cell is not taken into account in mass balance
            # calculations, even if dyn wave is not used)
            # Only include points that are on a channel (otherwise some small 'micro-catchments'
            # are included, for which the mass balance cannot be calculated
            # properly)

        else:
            self.var.LddKinematic = LddChan
            # No dynamic wave, so kinematic ldd equals channel ldd
            self.var.AtLastPoint = AtOutflow
            self.var.AtLastPointC = np.bool8(compressArray(self.var.AtLastPoint))
            # assign unique identifier to each of them
        maskinfo = MaskInfo.instance()
        lddC = compressArray(self.var.LddKinematic)
        inAr = decompress(np.arange(maskinfo.info.mapC[0], dtype="int32"))
        # giving a number to each non missing pixel as id
        self.var.downstruct = (compressArray(downstream(self.var.LddKinematic, inAr))).astype("int32")
        # each upstream pixel gets the id of the downstream pixel
        self.var.downstruct[lddC == 5] = maskinfo.info.mapC[0]
        # all pits gets a high number
        # upstream function in numpy

        OutflowPoints = nominal(uniqueid(self.var.AtLastPoint))
        # and assign unique identifier to each of them
        self.var.Catchments = (compressArray(catchment(self.var.Ldd, OutflowPoints))).astype(np.int32)
        CatchArea = np.bincount(self.var.Catchments, weights=self.var.PixelArea)[self.var.Catchments]
        # define catchment for each outflow point
        # Compute area of each catchment [m2]
        # Note: in earlier versions this was calculated using the "areaarea" function,
        # changed to "areatotal" in order to enable handling of grids with spatially
        # variable cell areas (e.g. lat/lon grids)
        self.var.InvCatchArea = 1 / CatchArea
        # inverse of catchment area [1/m2]

        # ************************************************************
        # ***** CHANNEL GEOMETRY  ************************************
        # ************************************************************

        self.var.ChanGrad = np.maximum(loadmap('ChanGrad'), loadmap('ChanGradMin'))
        # avoid calculation of Alpha using ChanGrad=0: this creates MV!
        self.var.CalChanMan = loadmap('CalChanMan')
        self.var.ChanMan = self.var.CalChanMan * loadmap('ChanMan')
        # Manning's n is multiplied by ChanManCal
        # enables calibration for peak timing
        self.var.ChanBottomWidth = loadmap('ChanBottomWidth')
        ChanDepthThreshold = loadmap('ChanDepthThreshold')
        ChanSdXdY = loadmap('ChanSdXdY')
        self.var.ChanUpperWidth = self.var.ChanBottomWidth + 2 * ChanSdXdY * ChanDepthThreshold
        # Channel upper width [m]
        self.var.TotalCrossSectionAreaBankFull = 0.5 * \
            ChanDepthThreshold * (self.var.ChanUpperWidth + self.var.ChanBottomWidth)
        # Area (sq m) of bank full discharge cross section [m2]
        # (trapezoid area equation)
        TotalCrossSectionAreaHalfBankFull = 0.5 * self.var.TotalCrossSectionAreaBankFull
        # Cross-sectional area at half bankfull [m2]
        # This can be used to initialise channel flow (see below)

        TotalCrossSectionAreaInitValue = loadmap('TotalCrossSectionAreaInitValue')
        self.var.TotalCrossSectionArea = np.where(TotalCrossSectionAreaInitValue == -9999, TotalCrossSectionAreaHalfBankFull, TotalCrossSectionAreaInitValue)
        # Total cross-sectional area [m2]: if initial value in binding equals -9999 the value at half bankfull is used,
        # otherwise TotalCrossSectionAreaInitValue (typically end map from previous simulation)

        if option['SplitRouting']:
            # in_zero = maskinfo.in_zero()
            CrossSection2AreaInitValue = loadmap('CrossSection2AreaInitValue')
            self.var.CrossSection2Area = np.where(CrossSection2AreaInitValue == -9999, maskinfo.in_zero(), CrossSection2AreaInitValue)
            # cross-sectional area [m2] for 2nd line of routing: if initial value in binding equals -9999 the value is set to 0
            # otherwise CrossSection2AreaInitValue (typically end map from previous simulation)

            PrevSideflowInitValue = loadmap('PrevSideflowInitValue')

            self.var.Sideflow1Chan = np.where(PrevSideflowInitValue == -9999, maskinfo.in_zero(), PrevSideflowInitValue)
            # sideflow from previous run for 1st line of routing: if initial value in binding equals -9999 the value is set to 0
            # otherwise PrevSideflowInitValue (typically end map from previous simulation)

        # ************************************************************
        # ***** CHANNEL ALPHA (KIN. WAVE)*****************************
        # ************************************************************
        # Following calculations are needed to calculate Alpha parameter in kinematic
        # wave. Alpha currently fixed at half of bankful depth (this may change in
        # future versions!)

        ChanWaterDepthAlpha = np.where(self.var.IsChannel, 0.5 * ChanDepthThreshold, 0.0)
        # Reference water depth for calculation of Alpha: half of bankfull
        self.var.ChanWettedPerimeterAlpha = self.var.ChanBottomWidth + 2 * \
            np.sqrt(np.square(ChanWaterDepthAlpha) + np.square(ChanWaterDepthAlpha * ChanSdXdY))
        # Channel wetted perimeter [m](Pythagoras)
        AlpTermChan = (self.var.ChanMan / (np.sqrt(self.var.ChanGrad))) ** self.var.Beta
        self.var.AlpPow = 2.0 / 3.0 * self.var.Beta

        self.var.ChannelAlpha = (AlpTermChan * (self.var.ChanWettedPerimeterAlpha ** self.var.AlpPow)).astype(float)
        self.var.InvChannelAlpha = 1 / self.var.ChannelAlpha
        # ChannelAlpha for kinematic wave

        # ************************************************************
        # ***** CHANNEL INITIAL DISCHARGE ****************************
        # ************************************************************

        self.var.ChanM3 = self.var.TotalCrossSectionArea * self.var.ChanLength
        # channel water volume [m3]
        self.var.ChanIniM3 = self.var.ChanM3.copy()
        self.var.ChanM3Kin = self.var.ChanIniM3.copy().astype(float)
        # Initialise water volume in kinematic wave channels [m3]
        self.var.ChanQKin = np.where(self.var.ChannelAlpha > 0, (self.var.TotalCrossSectionArea / self.var.ChannelAlpha) ** self.var.InvBeta, 0).astype(float)

        # Initialise discharge at kinematic wave pixels (note that InvBeta is
        # simply 1/beta, computational efficiency!)

        self.var.CumQ = maskinfo.in_zero()
        # ininialise sum of discharge to calculate average

# ************************************************************
# ***** CHANNEL INITIAL DYNAMIC WAVE *************************
# ************************************************************
        if option['dynamicWave']:
            pass
            # TODO !!!!!!!!!!!!!!!!!!!!

       #     lookchan = lookupstate(TabCrossSections, ChanCrossSections, ChanBottomLevel, self.var.ChanLength,
       #                            DynWaveConstantHeadBoundary + ChanBottomLevel)
       #     ChanIniM3 = ifthenelse(AtOutflow, lookchan, ChanIniM3)
            # Correct ChanIniM3 for constant head boundary in pit (only if
            # dynamic wave is used)
       #     ChanM3Dyn = ChanIniM3
            # Set volume of water in dynamic wave channel to initial value
            # (note that initial condition is expressed as a state in [m3] for the dynamic wave,
            # and as a rate [m3/s] for the kinematic wave (a bit confusing)

            # Estimate number of iterations needed in first time step (based on Courant criterium)
            # TO DO !!!!!!!!!!!!!!!!!!!!
        #    Potential = lookuppotential(
        #        TabCrossSections, ChanCrossSections, ChanBottomLevel, self.var.ChanLength, ChanM3Dyn)
            # Potential
        #    WaterLevelDyn = Potential - ChanBottomLevel
            # Water level [m above bottom level)
        #    WaveCelerityDyn = pcraster.sqrt(9.81 * WaterLevelDyn)
            # Dynamic wave celerity [m/s]
        #    CourantDynamic = self.var.DtSec * \
        #        (WaveCelerityDyn + 2) / self.var.ChanLength
            # Courant number for dynamic wave
            # We don't know the water velocity at this time so
            # we just guess it's 2 m/s (Odra tests show that flow velocity
            # is typically much lower than wave celerity, and 2 m/s is quite
            # high already so this gives a pretty conservative/safe estimate
            # for DynWaveIterations)
        #    DynWaveIterationsTemp = max(
        #        1, roundup(CourantDynamic / CourantDynamicCrit))
        #    DynWaveIterations = ordinal(mapmaximum(DynWaveIterationsTemp))
            # Number of sub-steps needed for required numerical
            # accuracy. Always greater than or equal to 1
            # (otherwise division by zero!)

            # TEST
            # If polder option is used, we need an estimate of the initial channel discharge, but we don't know this
            # for the dynamic wave pixels (since only initial state is known)! Try if this works (dyn wave flux based on zero inflow 1 iteration)
            # Note that resulting ChanQ is ONLY used in the polder routine!!!
            # Since we need instantaneous estimate at start of time step, a
            # ChanQM3Dyn is calculated for one single one-second time step!!!

        #    ChanQDyn = dynwaveflux(TabCrossSections,
        #                           ChanCrossSections,
        #                           LddDynamic,
        #                           ChanIniM3,
        #                           0.0,
        #                           ChanBottomLevel,
        #                           self.var.ChanMan,
        #                           self.var.ChanLength,
        #                           1,
        #                           1,
        #                           DynWaveBoundaryCondition)
            # Compute volume and discharge in channel after dynamic wave
            # ChanM3Dyn in [cu m]
            # ChanQDyn in [cu m / s]
        #    self.var.ChanQ = ifthenelse(
        #        IsChannelDynamic, ChanQDyn, self.var.ChanQKin)
            # Channel discharge: combine results of kinematic and dynamic wave
        else:

            # ***** NO DYNAMIC WAVE *************************
            # Dummy code if dynamic wave is not used, in which case ChanQ equals ChanQKin
            # (needed only for polder routine)

            PrevDischarge = loadmap('PrevDischarge')
            self.var.ChanQ = np.where(PrevDischarge == -9999, self.var.ChanQKin, PrevDischarge)
            # initialise channel discharge: cold start: equal to ChanQKin
            # [m3/s]

        # Initialising cumulative output variables
        # These are all needed to compute the cumulative mass balance error

        self.var.DischargeM3Out = maskinfo.in_zero()
        # cumulative discharge at outlet [m3]
        self.var.TotalQInM3 = maskinfo.in_zero()
        # cumulative inflow from inflow hydrographs [m3]
        self.var.sumDis = maskinfo.in_zero()
        self.var.sumIn = maskinfo.in_zero()

    def initialSecond(self):
        """ initial part of the second channel routing module
        """
        settings = LisSettings.instance()
        option = settings.options
        binding = settings.binding

        self.var.ChannelAlpha2 = None  # default value, if split-routing is not active and only water is routed only in the main channel
        # ************************************************************
        # ***** CHANNEL INITIAL SPLIT UP IN SECOND CHANNEL************
        # ************************************************************
        if option['SplitRouting']:

            ChanMan2 = (self.var.ChanMan / self.var.CalChanMan) * loadmap('CalChanMan2')
            AlpTermChan2 = (ChanMan2 / (np.sqrt(self.var.ChanGrad))) ** self.var.Beta
            self.var.ChannelAlpha2 = (AlpTermChan2 * (self.var.ChanWettedPerimeterAlpha ** self.var.AlpPow)).astype(float)
            self.var.InvChannelAlpha2 = 1 / self.var.ChannelAlpha2
            # calculating second Alpha for second (virtual) channel

            if not(option['InitLisflood']):

                self.var.QLimit = loadmap('AvgDis') * loadmap('QSplitMult')
                # Over bankful discharge starts at QLimit
                # lower discharge limit for second line of routing
                # set to mutiple of average discharge (map from prerun)
                # QSplitMult =2 is around 90 to 95% of Q

                self.var.M3Limit = self.var.ChannelAlpha * self.var.ChanLength * (self.var.QLimit ** self.var.Beta)
                # Water volume in bankful when over bankful discharge starts

                ###############################################
                # CM mod
                # TEMPORARY WORKAROUND FOR EFAS XDOM!!!!!!!!!!
                # This must be removed
                # QLimit should NOT be dependent on the NoRoutSteps (number of routing steps)
                # self.var.QLimit = self.var.QLimit / self.var.NoRoutSteps #original

                # TEMPORARY WORKAROUND FOR EFAS XDOM!!!!!!!!!!
                # This must be removed
                # self.var.QLimit = self.var.QLimit / 24.0
                # IMPLEMENTED #6 on copernicus branch
                ###############################################

                self.var.Chan2M3Start = self.var.ChannelAlpha2 * self.var.ChanLength * (self.var.QLimit ** self.var.Beta)
                # virtual amount of water in the channel through second line
                self.var.Chan2QStart = self.var.QLimit - compressArray(upstream(self.var.LddKinematic, decompress(self.var.QLimit)))
                # because kinematic routing with a low amount of discharge leads to long travel time:
                # Starting Q for second line is set to a higher value

                self.var.Chan2M3Kin = self.var.CrossSection2Area * self.var.ChanLength + self.var.Chan2M3Start
                self.var.ChanM3Kin = self.var.ChanM3 - self.var.Chan2M3Kin + self.var.Chan2M3Start

                self.var.Chan2QKin = (self.var.Chan2M3Kin*self.var.InvChanLength*self.var.InvChannelAlpha2)**(self.var.InvBeta)
                self.var.ChanQKin = (self.var.ChanM3Kin*self.var.InvChanLength*self.var.InvChannelAlpha)**(self.var.InvBeta)

        # Initialise parallel kinematic wave router: main channel-only routing
        # if self.var.ChannelAlpha2 is None; else split-routing(main channel + floodplains)
        maskinfo = MaskInfo.instance()
        self.river_router = kinematicWave(compressArray(self.var.LddKinematic), ~maskinfo.info.mask, self.var.ChannelAlpha,
                                          self.var.Beta, self.var.ChanLength, self.var.DtRouting,
                                          int(binding["numCPUs_parallelKinematicWave"]), alpha_floodplains=self.var.ChannelAlpha2)

# --------------------------------------------------------------------------
# --------------------------------------------------------------------------

    def dynamic(self, NoRoutingExecuted):
        """ dynamic part of the routing subtime module
        """
        settings = LisSettings.instance()
        option = settings.options

        if not(option['InitLisflood']):    # only with no InitLisflood
            self.lakes_module.dynamic_inloop(NoRoutingExecuted)
            self.reservoir_module.dynamic_inloop(NoRoutingExecuted)
            self.polder_module.dynamic_inloop()

        # End only with no Lisflood (no reservoirs, lakes and polder with
        # initLisflood)

        self.inflow_module.dynamic_inloop(NoRoutingExecuted)
        self.transmission_module.dynamic_inloop()

        # ************************************************************
        # ***** CHANNEL FLOW ROUTING: KINEMATIC WAVE  ****************
        # ************************************************************

        if not(option['dynamicWave']):

            # ************************************************************
            # ***** SIDEFLOW
            # ************************************************************

            SideflowChanM3 = self.var.ToChanM3RunoffDt.copy()

            if option['openwaterevapo']:
                SideflowChanM3 -= self.var.EvaAddM3Dt
            if option['wateruse']:
                SideflowChanM3 -= self.var.WUseAddM3Dt
            if option['inflow']:
                SideflowChanM3 += self.var.QInDt
            if option['TransLoss']:
                SideflowChanM3 -= self.var.TransLossM3Dt
            if not(option['InitLisflood']):    # only with no InitLisflood
                if option['simulateLakes']:
                    SideflowChanM3 += self.var.QLakeOutM3Dt
                if option['simulateReservoirs']:
                    SideflowChanM3 += self.var.QResOutM3Dt
                if option['simulatePolders']:
                    SideflowChanM3 -= self.var.ChannelToPolderM3Dt

            # Runoff (surface runoff + flow out of Upper and Lower Zone), outflow from
            # reservoirs and lakes and inflow from external hydrographs are added to the channel
            # system (here in [cu m])
            #
            # NOTE: polders currently don't work with kinematic wave, but nevertheless
            # ChannelToPolderM3 is already included in sideflow term (so it's there in case
            # the polder routine is ever modified to make it work with kin. wave)
            # Because of wateruse Sideflow might get even smaller than 0,
            # instead of inflow its outflow

            SideflowChan = np.where(self.var.IsChannelKinematic,
                                    SideflowChanM3 * self.var.InvChanLength * self.var.InvDtRouting,
                                    0)
            # SideflowChan=if(IsChannelKinematic, SideflowChanM3*InvChanLength*InvDtRouting);
            # Sideflow expressed in [cu m /s / m channel length]

            # ************************************************************
            # ***** KINEMATIC WAVE                        ****************
            # ************************************************************

            if option['InitLisflood'] or (not(option['SplitRouting'])):
                # if InitLisflood no split routing is use

                #  ---- Single Routing ---------------
                # No split routing
                # side flow consists of runoff (incl. groundwater),
                # inflow from reservoirs (optional) and external inflow hydrographs (optional)
                SideflowChan[np.isnan(SideflowChan)] = 0  # TEMPORARY FIX - SEE DEBUG ABOVE!

                self.river_router.kinematicWaveRouting(self.var.ChanQKin, SideflowChan, "main_channel")
                self.var.ChanM3Kin = self.var.ChanLength * self.var.ChannelAlpha * self.var.ChanQKin**self.var.Beta
                # Volume in channel at end of computation step
<<<<<<< HEAD
                self.var.ChanM3Kin = np.maximum(self.var.ChanM3Kin, 0.0)
                # Check for negative volumes at the end of computation step
                self.var.ChanQKin = (self.var.ChanM3Kin*self.var.InvChanLength*self.var.InvChannelAlpha)**(self.var.InvBeta)
                # Correct negative discharge at the end of computation step

                self.var.ChanQ = self.var.ChanQKin.copy()
=======
                self.var.ChanQ = np.maximum(self.var.ChanQKin, 0)
>>>>>>> bd8313e3
                # at single kin. ChanQ is the same

                self.var.sumDisDay += self.var.ChanQ
                # Total channel storage [cu m], equal to ChanM3Kin

            else:

                #  ---- Double Routing ---------------
                # routing is split in two (virtual) channels)

                # Ad
                SideflowRatio=np.where((self.var.ChanM3Kin + self.var.Chan2M3Kin) > 0,self.var.ChanM3Kin/(self.var.ChanM3Kin+self.var.Chan2M3Kin),0.0)

                # CM ##################################
                # IMPLEMENTING #6 on copernicus branch
                # self.var.Sideflow1Chan = np.where(self.var.ChanM3Kin > self.var.M3Limit, SideflowRatio*SideflowChan, SideflowChan)
                # This is creating instability because ChanM3Kin can be < M3Limit between two routing sub-steps
                #######################################
                self.var.Sideflow1Chan = np.where(
                    (self.var.ChanM3Kin + self.var.Chan2M3Kin-self.var.Chan2M3Start) > self.var.M3Limit,
                    SideflowRatio*SideflowChan,
                    SideflowChan
                )

                self.var.Sideflow1Chan = np.where(np.abs(SideflowChan) < 1e-7, SideflowChan, self.var.Sideflow1Chan)
                # too small values are avoided
                Sideflow2Chan = SideflowChan - self.var.Sideflow1Chan
               
                Sideflow2Chan = Sideflow2Chan + self.var.Chan2QStart * self.var.InvChanLength   # originale
                # as kinematic wave gets slower with less water
                # a constant amount of water has to be added
                # -> add QLimit discharge

                # --- Main channel routing ---
                self.river_router.kinematicWaveRouting(self.var.ChanQKin, self.var.Sideflow1Chan, "main_channel")
                self.var.ChanM3Kin = self.var.ChanLength * self.var.ChannelAlpha * self.var.ChanQKin**self.var.Beta
                self.var.ChanM3Kin = np.maximum(self.var.ChanM3Kin, 0.0)
                # Check for negative volumes at the end of computation step
                self.var.ChanQKin = (self.var.ChanM3Kin * self.var.InvChanLength * self.var.InvChannelAlpha) ** self.var.InvBeta
                # Correct negative discharge at the end of computation step

                # --- Floodplains routing ---
                self.river_router.kinematicWaveRouting(self.var.Chan2QKin, Sideflow2Chan, "floodplains")
                self.var.Chan2M3Kin = self.var.ChanLength * self.var.ChannelAlpha2 * self.var.Chan2QKin**self.var.Beta
<<<<<<< HEAD

                diffM3 = self.var.Chan2M3Kin - self.var.Chan2M3Start
                self.var.Chan2M3Kin = np.where(diffM3 < 0.0, self.var.Chan2M3Start, self.var.Chan2M3Kin)
                # Check for negative volume in second line of routing at the end of routing substep

                self.var.CrossSection2Area = (self.var.Chan2M3Kin - self.var.Chan2M3Start) * self.var.InvChanLength   # wet cross-section area of floodplain
                # Compute cross-section for second line of routing
                
                self.var.Chan2QKin = (self.var.Chan2M3Kin * self.var.InvChanLength * self.var.InvChannelAlpha2) ** self.var.InvBeta
                # Correct negative discharge at the end of computation step in second line

=======
                self.var.CrossSection2Area = (self.var.Chan2M3Kin - self.var.Chan2M3Start) * self.var.InvChanLength  # wet cross-section area of floodplain
                # CM remove negative CrossSection2Area values
                self.var.CrossSection2Area = np.where(self.var.CrossSection2Area < 0, 0.0, self.var.CrossSection2Area)
>>>>>>> bd8313e3
                self.var.ChanQ = np.maximum(self.var.ChanQKin + self.var.Chan2QKin - self.var.QLimit, 0)
                # Superposition Kinematic
                # Main channel routing and floodplains routing

                self.var.sumDisDay += self.var.ChanQ
                # ----------End splitrouting-------------------------------------------------

            TotalCrossSectionArea = np.maximum(self.var.ChanM3Kin*self.var.InvChanLength,0.01)

            self.var.FlowVelocity = np.minimum(self.var.ChanQKin/TotalCrossSectionArea, 0.36*self.var.ChanQKin**0.24)
            # Channel velocity (m/s); dividing Q (m3/s) by CrossSectionArea (m2)
            # avoid extreme velocities by using the Wollheim 2006 equation
            # assume 0.1 for upstream areas (outside ChanLdd)
            self.var.FlowVelocity *= np.minimum(np.sqrt(self.var.PixelArea)*self.var.InvChanLength, 1)
            # reduction for sinuosity of channels
<<<<<<< HEAD
            self.var.TravelDistance = self.var.FlowVelocity*self.var.DtSec
=======
            self.var.TravelDistance=self.var.FlowVelocity*self.var.DtSec
>>>>>>> bd8313e3
            # if flow is fast, Traveltime=1, TravelDistance is high: Pixellength*DtSec
            # if flow is slow, Traveltime=DtSec then TravelDistance=PixelLength
            # maximum set to 30km/day for 5km cell, is at DtSec/Traveltime=6, is at Traveltime<DtSec/6<|MERGE_RESOLUTION|>--- conflicted
+++ resolved
@@ -482,16 +482,13 @@
                 self.river_router.kinematicWaveRouting(self.var.ChanQKin, SideflowChan, "main_channel")
                 self.var.ChanM3Kin = self.var.ChanLength * self.var.ChannelAlpha * self.var.ChanQKin**self.var.Beta
                 # Volume in channel at end of computation step
-<<<<<<< HEAD
                 self.var.ChanM3Kin = np.maximum(self.var.ChanM3Kin, 0.0)
                 # Check for negative volumes at the end of computation step
                 self.var.ChanQKin = (self.var.ChanM3Kin*self.var.InvChanLength*self.var.InvChannelAlpha)**(self.var.InvBeta)
                 # Correct negative discharge at the end of computation step
 
                 self.var.ChanQ = self.var.ChanQKin.copy()
-=======
-                self.var.ChanQ = np.maximum(self.var.ChanQKin, 0)
->>>>>>> bd8313e3
+                # self.var.ChanQ = np.maximum(self.var.ChanQKin, 0)
                 # at single kin. ChanQ is the same
 
                 self.var.sumDisDay += self.var.ChanQ
@@ -503,7 +500,9 @@
                 # routing is split in two (virtual) channels)
 
                 # Ad
-                SideflowRatio=np.where((self.var.ChanM3Kin + self.var.Chan2M3Kin) > 0,self.var.ChanM3Kin/(self.var.ChanM3Kin+self.var.Chan2M3Kin),0.0)
+                SideflowRatio = np.where((self.var.ChanM3Kin + self.var.Chan2M3Kin) > 0,
+                                         self.var.ChanM3Kin/(self.var.ChanM3Kin+self.var.Chan2M3Kin),
+                                         0.0)
 
                 # CM ##################################
                 # IMPLEMENTING #6 on copernicus branch
@@ -536,7 +535,6 @@
                 # --- Floodplains routing ---
                 self.river_router.kinematicWaveRouting(self.var.Chan2QKin, Sideflow2Chan, "floodplains")
                 self.var.Chan2M3Kin = self.var.ChanLength * self.var.ChannelAlpha2 * self.var.Chan2QKin**self.var.Beta
-<<<<<<< HEAD
 
                 diffM3 = self.var.Chan2M3Kin - self.var.Chan2M3Start
                 self.var.Chan2M3Kin = np.where(diffM3 < 0.0, self.var.Chan2M3Start, self.var.Chan2M3Kin)
@@ -548,11 +546,9 @@
                 self.var.Chan2QKin = (self.var.Chan2M3Kin * self.var.InvChanLength * self.var.InvChannelAlpha2) ** self.var.InvBeta
                 # Correct negative discharge at the end of computation step in second line
 
-=======
-                self.var.CrossSection2Area = (self.var.Chan2M3Kin - self.var.Chan2M3Start) * self.var.InvChanLength  # wet cross-section area of floodplain
                 # CM remove negative CrossSection2Area values
                 self.var.CrossSection2Area = np.where(self.var.CrossSection2Area < 0, 0.0, self.var.CrossSection2Area)
->>>>>>> bd8313e3
+
                 self.var.ChanQ = np.maximum(self.var.ChanQKin + self.var.Chan2QKin - self.var.QLimit, 0)
                 # Superposition Kinematic
                 # Main channel routing and floodplains routing
@@ -568,11 +564,7 @@
             # assume 0.1 for upstream areas (outside ChanLdd)
             self.var.FlowVelocity *= np.minimum(np.sqrt(self.var.PixelArea)*self.var.InvChanLength, 1)
             # reduction for sinuosity of channels
-<<<<<<< HEAD
             self.var.TravelDistance = self.var.FlowVelocity*self.var.DtSec
-=======
-            self.var.TravelDistance=self.var.FlowVelocity*self.var.DtSec
->>>>>>> bd8313e3
             # if flow is fast, Traveltime=1, TravelDistance is high: Pixellength*DtSec
             # if flow is slow, Traveltime=DtSec then TravelDistance=PixelLength
             # maximum set to 30km/day for 5km cell, is at DtSec/Traveltime=6, is at Traveltime<DtSec/6