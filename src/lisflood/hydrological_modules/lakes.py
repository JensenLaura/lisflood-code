"""

Copyright 2019 European Union

Licensed under the EUPL, Version 1.2 or as soon they will be approved by the European Commission  subsequent versions of the EUPL (the "Licence");

You may not use this work except in compliance with the Licence.
You may obtain a copy of the Licence at:

https://joinup.ec.europa.eu/sites/default/files/inline-files/EUPL%20v1_2%20EN(1).txt

Unless required by applicable law or agreed to in writing, software distributed under the Licence is distributed on an "AS IS" basis,
WITHOUT WARRANTIES OR CONDITIONS OF ANY KIND, either express or implied.
See the Licence for the specific language governing permissions and limitations under the Licence.

"""
from __future__ import absolute_import, print_function, division

import numpy as np
import pcraster

from ..global_modules.errors import LisfloodWarning
from ..global_modules.add1 import loadmap, compressArray, decompress
from ..global_modules.settings import LisSettings, MaskInfo
from . import HydroModule


class lakes(HydroModule):

    """
    # ************************************************************
    # ***** LAKES        *****************************************
    # ************************************************************
    """
    input_files_keys = {'simulateLakes': ['LakeSites', 'TabLakeArea', 'TabLakeA', 'LakeMultiplier',
                                          'LakeInitialLevelValue', 'TabLakeAvNetInflowEstimate', 'PrevDischarge']}
    module_name = 'Lakes'

    def __init__(self, lakes_variable):
        self.var = lakes_variable

# --------------------------------------------------------------------------
# --------------------------------------------------------------------------

    def initial(self):
        """ initial part of the lakes module
        """

        # ************************************************************
        # ***** LAKES
        # ************************************************************
        settings = LisSettings.instance()
        option = settings.options
        binding = settings.binding
        maskinfo = MaskInfo.instance()

        if option['simulateLakes']:

            LakeSitesC = loadmap('LakeSites')
            LakeSitesC[LakeSitesC < 1] = 0
            LakeSitesC[self.var.IsChannel == 0] = 0
            # Get rid of any lakes that are not part of the channel network

            # mask lakes sites when using sub-catchments mask
            self.var.LakeSitesCC = np.compress(LakeSitesC > 0, LakeSitesC)
            self.var.LakeIndex = np.nonzero(LakeSitesC)[0]

            if self.var.LakeSitesCC.size == 0:
                option['simulateLakes'] = False
                option['repsimulateLakes'] = False
                return
            # break if no lakes

            self.var.IsStructureKinematic = np.where(LakeSitesC > 0, np.bool8(1), self.var.IsStructureKinematic)
            # Add lake locations to structures map (used to modify LddKinematic
            # and to calculate LddStructuresKinematic)

            #PCRaster part
            #-----------------------
            LakeSitePcr = loadmap('LakeSites', pcr=True)
            LakeSitePcr = pcraster.ifthen((pcraster.defined(LakeSitePcr) & pcraster.boolean(decompress(self.var.IsChannel))), LakeSitePcr)
            IsStructureLake = pcraster.boolean(LakeSitePcr)
            # additional structure map only for lakes to calculate water balance
            self.var.IsUpsOfStructureLake = pcraster.downstream(self.var.LddKinematic, pcraster.cover(IsStructureLake, 0))
            # Get all pixels just upstream of lakes
            #-----------------------

            self.var.LakeInflowOldCC = np.bincount(self.var.downstruct, weights=self.var.ChanQ)[self.var.LakeIndex]
            # for Modified Puls Method the Q(inflow)1 has to be used. It is assumed that this is the same as Q(inflow)2 for the first timestep
            # has to be checked if this works in forecasting mode!

            LakeArea = pcraster.lookupscalar(str(binding['TabLakeArea']), LakeSitePcr)
            LakeAreaC = compressArray(LakeArea)
            self.var.LakeAreaCC = np.compress(LakeSitesC > 0, LakeAreaC)

            # Surface area of each lake [m2]
            LakeA = pcraster.lookupscalar(str(binding['TabLakeA']), LakeSitePcr)
            LakeAC = compressArray(LakeA) * loadmap('LakeMultiplier')
            self.var.LakeACC = np.compress(LakeSitesC > 0, LakeAC)
            # Lake parameter A (suggested  value equal to outflow width in [m])
            # multiplied with the calibration parameter LakeMultiplier

            LakeInitialLevelValue  = loadmap('LakeInitialLevelValue')
            if np.max(LakeInitialLevelValue) == -9999:
                LakeAvNetInflowEstimate = pcraster.lookupscalar(str(binding['TabLakeAvNetInflowEstimate']), LakeSitePcr)
                LakeAvNetC = compressArray(LakeAvNetInflowEstimate)
                self.var.LakeAvNetCC = np.compress(LakeSitesC > 0, LakeAvNetC)

                LakeStorageIniM3CC = self.var.LakeAreaCC * np.sqrt(self.var.LakeAvNetCC / self.var.LakeACC)
                # Initial lake storage [m3]  based on: S = LakeArea * H = LakeArea
                # * sqrt(Q/a)
                self.var.LakeLevelCC = LakeStorageIniM3CC / self.var.LakeAreaCC
            else:
                self.var.LakeLevelCC = np.compress(LakeSitesC > 0, LakeInitialLevelValue)
                LakeStorageIniM3CC = self.var.LakeAreaCC * self.var.LakeLevelCC
                # Initial lake storage [m3]  based on: S = LakeArea * H

                self.var.LakeAvNetCC = np.compress(LakeSitesC > 0, loadmap('PrevDischarge'))

            # Repeatedly used expressions in lake routine

            # NEW Lake Routine using Modified Puls Method (see Maniak, p.331ff)
            # (Qin1 + Qin2)/2 - (Qout1 + Qout2)/2 = (S2 - S1)/dtime
            # changed into:
            # (S2/dtime + Qout2/2) = (S1/dtime + Qout1/2) - Qout1 + (Qin1 + Qin2)/2
            # outgoing discharge (Qout) are linked to storage (S) by elevation.
            # Now some assumption to make life easier:
            # 1.) storage volume is increase proportional to elevation: S = A * H
            #      H: elevation, A: area of lake
            # 2.) outgoing discharge = c * b * H **2.0 (c: weir constant, b: width)
            #      2.0 because it fits to a parabolic cross section see Aigner 2008
            #      (and it is much easier to calculate (that's the main reason)
            # c for a perfect weir with mu=0.577 and Poleni: 2/3 mu * sqrt(2*g) = 1.7
            # c for a parabolic weir: around 1.8
            # because it is a imperfect weir: C = c* 0.85 = 1.5
            # results in a formular : Q = 1.5 * b * H ** 2 = a*H**2 -> H =
            # sqrt(Q/a)
            self.var.LakeFactor = self.var.LakeAreaCC / (self.var.DtRouting * np.sqrt(self.var.LakeACC))

            #  solving the equation  (S2/dtime + Qout2/2) = (S1/dtime + Qout1/2) - Qout1 + (Qin1 + Qin2)/2
            #  SI = (S2/dtime + Qout2/2) =  (A*H)/DtRouting + Q/2 = A/(DtRouting*sqrt(a)  * sqrt(Q) + Q/2
            #  -> replacement: A/(DtRouting*sqrt(a)) = Lakefactor, Y = sqrt(Q)
            #  Y**2 + 2*Lakefactor*Y-2*SI=0
            # solution of this quadratic equation:
            # Q=sqr(-LakeFactor+sqrt(sqr(LakeFactor)+2*SI))

            self.var.LakeFactorSqr = np.square(self.var.LakeFactor)
            # for faster calculation inside dynamic section

            LakeStorageIndicator = LakeStorageIniM3CC / self.var.DtRouting + self.var.LakeAvNetCC / 2
            # SI = S/dt + Q/2
            self.var.LakeOutflow = np.square(-self.var.LakeFactor + np.sqrt(self.var.LakeFactorSqr + 2 * LakeStorageIndicator))
            # solution of quadratic equation
            # it is as easy as this because:
            # 1. storage volume is increase proportional to elevation
            # 2. Q= a *H **2.0  (if you choose Q= a *H **1.5 you have to solve
            # the formula of Cardano)

            self.var.LakeStorageM3CC = LakeStorageIniM3CC.copy()
            self.var.LakeStorageM3BalanceCC = LakeStorageIniM3CC.copy()

            self.var.LakeStorageIniM3 = maskinfo.in_zero()
            self.var.LakeLevel = maskinfo.in_zero()
            np.put(self.var.LakeStorageIniM3,self.var.LakeIndex,LakeStorageIniM3CC)
            self.var.LakeStorageM3 = self.var.LakeStorageIniM3.copy()
            np.put(self.var.LakeLevel, self.var.LakeIndex, self.var.LakeLevelCC)

            self.var.EWLakeCUMM3 = maskinfo.in_zero()
            # Initialising cumulative output variables
            # These are all needed to compute the cumulative mass balance error

    def dynamic_inloop(self, NoRoutingExecuted):
        """ dynamic part of the lake routine
           inside the sub time step routing routine
        """

        # ************************************************************
        # ***** LAKE
        # ************************************************************
        settings = LisSettings.instance()
        option = settings.options
        maskinfo = MaskInfo.instance()
<<<<<<< HEAD
        if option['InitLisflood'] and option['simulateLakes']:    # only with no InitLisflood
=======
        if not(option['InitLisflood']) and option['simulateLakes']:    # only with no InitLisflood

            #self.var.LakeInflow = cover(ifthen(defined(self.var.LakeSites), upstream(self.var.LddStructuresKinematic, self.var.ChanQ)), scalar(0.0))
>>>>>>> 95d3f624
            self.var.LakeInflowCC = np.bincount(self.var.downstruct, weights=self.var.ChanQ)[self.var.LakeIndex]
            # Lake inflow in [m3/s]

            LakeIn = (self.var.LakeInflowCC + self.var.LakeInflowOldCC) * 0.5
            # for Modified Puls Method: (S2/dtime + Qout2/2) = (S1/dtime + Qout1/2) - Qout1 + (Qin1 + Qin2)/2
            #  here: (Qin1 + Qin2)/2
            self.var.LakeInflowOldCC = self.var.LakeInflowCC.copy()
            # Qin2 becomes Qin1 for the next time step

            LakeStorageIndicator = self.var.LakeStorageM3CC /self.var.DtRouting - 0.5 * self.var.LakeOutflow + LakeIn
            # here S1/dtime - Qout1/2 + LakeIn , so that is the right part
            # of the equation above

            self.var.LakeOutflow = np.square( -self.var.LakeFactor + np.sqrt(self.var.LakeFactorSqr + 2 * LakeStorageIndicator))
            # Flow out of lake:
            #  solving the equation  (S2/dtime + Qout2/2) = (S1/dtime + Qout1/2) - Qout1 + (Qin1 + Qin2)/2
            #  SI = (S2/dtime + Qout2/2) =  (A*H)/DtRouting + Q/2 = A/(DtRouting*sqrt(a)  * sqrt(Q) + Q/2
            #  -> replacement: A/(DtRouting*sqrt(a)) = Lakefactor, Y = sqrt(Q)
            #  Y**2 + 2*Lakefactor*Y-2*SI=0
            # solution of this quadratic equation:
            # Q=sqr(-LakeFactor+sqrt(sqr(LakeFactor)+2*SI));

            QLakeOutM3DtCC = self.var.LakeOutflow * self.var.DtRouting
            # Outflow in [m3] per timestep
            # Needed at every cell, hence cover statement

            self.var.LakeStorageM3CC = (LakeStorageIndicator - self.var.LakeOutflow * 0.5) * self.var.DtRouting
            # Lake storage

            # self.var.LakeStorageM3CC < 0 leads to NaN in state files
            # Check LakeStorageM3CC for negative values and set them to zero
            if any(np.isnan(self.var.LakeStorageM3CC)) or any(self.var.LakeStorageM3CC < 0):
                msg = "Negative or NaN volume for lake storage set to 0. " \
                      "Increase computation time step for routing (DtSecChannel) \n"
                print(LisfloodWarning(msg))
                self.var.LakeStorageM3CC[self.var.LakeStorageM3CC < 0] = 0
                self.var.LakeStorageM3CC[np.isnan(self.var.LakeStorageM3CC)] = 0

            self.var.LakeStorageM3BalanceCC += LakeIn * self.var.DtRouting - QLakeOutM3DtCC
            # for mass balance, the lake storage is calculated every time step
            self.var.LakeLevelCC = self.var.LakeStorageM3CC / self.var.LakeAreaCC

            # expanding the size
            self.var.QLakeOutM3Dt = maskinfo.in_zero()
            np.put(self.var.QLakeOutM3Dt,self.var.LakeIndex,QLakeOutM3DtCC)

            if option['repsimulateLakes']:
                if NoRoutingExecuted == 0:
                    self.var.LakeInflowM3S = maskinfo.in_zero()
                    self.var.LakeOutflowM3S = maskinfo.in_zero()
                    self.var.sumLakeInCC = self.var.LakeInflowCC * self.var.DtRouting
                    self.var.sumLakeOutCC = QLakeOutM3DtCC
                    # for timeseries output - in and outflow to the reservoir
                    # is sumed up over the sub timesteps and stored in m/s
                    # set to zero at first timestep
                else:
                    self.var.sumLakeInCC += self.var.LakeInflowCC * self.var.DtRouting
                    self.var.sumLakeOutCC += QLakeOutM3DtCC
                    # summing up over all sub timesteps

            if NoRoutingExecuted == (self.var.NoRoutSteps-1):

                # expanding the size after last sub timestep
                self.var.LakeStorageM3Balance = maskinfo.in_zero()
                self.var.LakeStorageM3 = maskinfo.in_zero()
                self.var.LakeLevel = maskinfo.in_zero()
                np.put(self.var.LakeStorageM3Balance, self.var.LakeIndex, self.var.LakeStorageM3BalanceCC)
                np.put(self.var.LakeStorageM3, self.var.LakeIndex, self.var.LakeStorageM3CC)
                np.put(self.var.LakeLevel, self.var.LakeIndex, self.var.LakeLevelCC)

                if option['repsimulateLakes']:
                    np.put(self.var.LakeInflowM3S, self.var.LakeIndex, self.var.sumLakeInCC / self.var.DtSec)
                    np.put(self.var.LakeOutflowM3S, self.var.LakeIndex, self.var.sumLakeOutCC / self.var.DtSec)<|MERGE_RESOLUTION|>--- conflicted
+++ resolved
@@ -180,13 +180,8 @@
         settings = LisSettings.instance()
         option = settings.options
         maskinfo = MaskInfo.instance()
-<<<<<<< HEAD
-        if option['InitLisflood'] and option['simulateLakes']:    # only with no InitLisflood
-=======
         if not(option['InitLisflood']) and option['simulateLakes']:    # only with no InitLisflood
-
             #self.var.LakeInflow = cover(ifthen(defined(self.var.LakeSites), upstream(self.var.LddStructuresKinematic, self.var.ChanQ)), scalar(0.0))
->>>>>>> 95d3f624
             self.var.LakeInflowCC = np.bincount(self.var.downstruct, weights=self.var.ChanQ)[self.var.LakeIndex]
             # Lake inflow in [m3/s]
 
