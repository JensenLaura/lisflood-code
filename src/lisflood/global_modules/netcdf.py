import os
import glob
<<<<<<< HEAD
=======
from re import L
>>>>>>> b3c3ba38
import warnings
import xarray as xr
import numpy as np
import datetime
import pcraster
from netCDF4 import num2date, date2num
import time as xtime
from nine import range
from pyproj import Proj

from .settings import (calendar_inconsistency_warning, get_calendar_type, calendar, MaskAttrs, CutMap, NetCDFMetadata,
<<<<<<< HEAD
                       get_core_dims, LisSettings, MaskInfo)
=======
                       LisSettings, MaskInfo, CDFFlags, inttodate)
>>>>>>> b3c3ba38
from .errors import LisfloodWarning, LisfloodError
from .decorators import Cache, cached
from .zusatz import iterOpenNetcdf
# from .add1 import *
from .add1 import nanCheckMap, decompress
from netCDF4 import default_fillvals

from .. import __authors__, __version__, __date__, __status__, __institution__
<<<<<<< HEAD
=======


>>>>>>> b3c3ba38



def mask_array_np(data, mask, crop, name, valid_min, valid_max):
    data_cut = data[:, crop[2]:crop[3], crop[0]:crop[1]]
    if (valid_min is not None):
        if (data_cut < valid_min).sum() > 0:
            warnings.warn(LisfloodWarning('Data in var "{}" contains values out of valid range (valid_min)'.format(name)))
            if np.issubdtype(data.dtype, np.floating):
                data_cut[(data_cut < valid_min)] = np.nan
            else:
                data_cut[(data_cut < valid_min)] = default_fillvals[data_cut.dtype.str[1:]]
    if (valid_max is not None):
        if (data_cut > valid_max).sum() > 0:
            warnings.warn(LisfloodWarning('Data in var "{}" contains values out of valid range (valid_max)'.format(name)))
            if np.issubdtype(data.dtype, np.floating):
                data_cut[(data_cut > valid_max)] = np.nan
            else:
                data_cut[(data_cut > valid_max)] = default_fillvals[data_cut.dtype.str[1:]]
    return data_cut[:, mask]



def mask_array(data, mask, crop, core_dims, name, valid_min, valid_max):
    n_data = int(mask.sum())
    masked_data = xr.apply_ufunc(mask_array_np, data,
                                 dask='parallelized',
                                 input_core_dims=[core_dims],
                                 exclude_dims=set(core_dims),
                                 output_dtypes=[data.dtype],
                                 output_core_dims=[['z']],
                                 dask_gufunc_kwargs = dict(output_sizes={'z': n_data}),
                                 kwargs={'mask': mask, 'crop': crop, 'name': name, 'valid_min': valid_min, 'valid_max': valid_max})
    return masked_data


def compress_xarray(mask, crop, data, name, valid_min, valid_max):
    core_dims = get_core_dims(data.dims)
    masked_data = mask_array(data, mask, crop, core_dims=core_dims, name=name, valid_min=valid_min, valid_max=valid_max)
    return masked_data


def uncompress_array(masked_data):
    maskinfo = MaskInfo.instance()
    data = maskinfo.info.maskall.copy()
    data[~maskinfo.info.maskflat] = masked_data[:]
    #mapnp = mapnp.reshape(maskinfo['shape']).data
    data = data.reshape(maskinfo.info.shape)
    return data


def find_main_var(ds, path):
    variable_names = [k for k in ds.variables if len(ds.variables[k].dims) == 3]
    if len(variable_names) > 1:
        raise LisfloodWarning('More than one variable in dataset {}'.format(path))
    elif len(variable_names) == 0:
        raise LisfloodWarning('Could not find a valid variable in dataset {}'.format(path))
    else:
        var_name = variable_names[0]
    return var_name


def check_dataset_calendar_type(ds, path):

    settings = LisSettings.instance()
    binding = settings.binding

    # check calendar type
    # if using multiple files, the encoding will be droppped (bug in xarray), let's check the calendar fom the first file
    if '*' in path:
        ds = xr.open_dataset(glob.glob(path)[0], chunks={'time': -1})
    
    calendar = ds.time.encoding['calendar']
    if calendar != binding['calendar_type']:
        print('WARNING! Wrong calendar type in dataset {}, is \"{}\" and should be \"{}\"\n Please double check your forcing datasets and update them to use the correct calendar type'.format(path, ds.time.encoding['calendar'], binding['calendar_type']))


def date_from_step(binding, timestep):
    start = calendar(binding['CalendarDayStart'], binding['calendar_type'])
    dt_sec = float(binding['DtSec'])
    dt_day = float(dt_sec / 86400)
    # get date of current simulation step
    currentDate = calendar(timestep, binding['calendar_type'])
    if type(currentDate) is not datetime.datetime:
        currentDate = start + datetime.timedelta(days=(currentDate - 1) * dt_day)

    return currentDate


def run_date_range(binding):

    begin = calendar(binding['StepStart'])
    end = calendar(binding['StepEnd'])
    if type(begin) is float: 
        begin = date_from_step(binding, begin)
    if type(end) is float: 
        end = date_from_step(binding, end)

    # Not sure this is the best way but the calendar object does not help
    begin = np.datetime64(begin.strftime('%Y-%m-%d %H:%M'))
    end = np.datetime64(end.strftime('%Y-%m-%d %H:%M'))
    dt = np.timedelta64(int(binding['DtSec']),'s')

    return (begin, end+dt, dt)


def dataset_date_range(run_dates, dataset, indexer):
    if indexer is None:
        date_range = np.arange(*run_dates, dtype='datetime64')
    else:
        begin = dataset.time.sel(time=run_dates[0], method=indexer).values
        end = dataset.time.sel(time=run_dates[1], method=indexer).values
        # using nearest date, dt is max between dataset and model
        ds_dt = (dataset.time[1]-dataset.time[0]).values
        run_dt = run_dates[2]
        if run_dt > ds_dt:
            date_range = np.arange(begin, end, run_dt, dtype='datetime64')
        else:
            date_range = slice(begin, end)

    return date_range


def replace_dates_year(dates, year):
    dates_new  = [np.datetime64(str(year)+'-'+np.datetime_as_string(date)[5:]) for date in dates]
    return dates_new


def map_dates_index(dates, time, indexer, climatology=False):

    dates_run = np.arange(*dates, dtype='datetime64')

    if climatology:  # use 2020 as a leap year reference
        dates_run = replace_dates_year(dates_run, 2020)
        dates_dataset = replace_dates_year(time.values, 2020)
        time = time.assign_coords({'time': dates_dataset})

    run_dates = time.sel(time=dates_run, method=indexer).values

    dates_map = dict(zip(time.values, range(len(time))))
    index_map = [dates_map[date] for date in run_dates]

    return index_map


class XarrayChunked():
    """ Class that handles the reading of netcdf files with temporal chunks
    """

    def __init__(self, data_path, time_chunk, dates, indexer=None, climatology=False):

        # load dataset using xarray
        if time_chunk != 'auto' and time_chunk is not None:
            time_chunk = int(time_chunk)
        data_path = data_path + ".nc" if not data_path.endswith('.nc') else data_path
        try:
            ds = xr.open_mfdataset(
                data_path, engine='netcdf4', 
                chunks={'time': time_chunk}, combine='by_coords',
                mask_and_scale=True
            )
        except OSError:
            raise OSError(f"Could not open file {data_path}")

        # check calendar type
        check_dataset_calendar_type(ds, data_path)

        # extract main variable
        var_name = find_main_var(ds, data_path)
        da = ds[var_name]

        # extract time range
        try:
            if not climatology and dates[0] < da.time[-1].values:
                date_range = dataset_date_range(dates, da, indexer)  # array of dates
                da = da.sel(time=date_range)
        except KeyError:
            print("Dataset:")
            print(da)
            print("Date range:")
            print(date_range)
            raise KeyError(f"not all values found in index 'time' for file {data_path} (see dataset above)")

        self.index_map = map_dates_index(dates, da.time, indexer, climatology)

        # compress dataset (remove missing values and flatten the array)
        maskinfo = MaskInfo.instance()
        mask = np.logical_not(maskinfo.info.mask)
        cutmap = CutMap.instance()
        crop = cutmap.cuts

        # in case the dataset contains valid_min and valid_max set, store here the scaled adn offset values of them
        scale_factor=da.encoding['scale_factor'] if 'scale_factor' in da.encoding else 1
        add_offset=da.encoding['add_offset'] if 'add_offset' in da.encoding else 0
        valid_min_scaled = None
        valid_max_scaled = None
        settings = LisSettings.instance()
        flags = settings.flags
        if not flags['skipvalreplace']:
            valid_min_scaled = (da.attrs['valid_min']*scale_factor+add_offset) if 'valid_min' in da.attrs else None
            valid_max_scaled = (da.attrs['valid_max']*scale_factor+add_offset) if 'valid_max' in da.attrs else None
        self.dataset = compress_xarray(mask, crop, da, var_name, valid_min_scaled, valid_max_scaled) # final dataset to store

        # initialise class variables and load first chunk
        self.init_chunks(self.dataset, time_chunk)

    def init_chunks(self, dataset, time_chunk):
        # compute chunks indexes in dataset
        chunks = self.dataset.chunks[0]  # list of chunks indexes in dataset
        if (time_chunk==-1) or time_chunk is None:  # ensure we only have one chunk when dealing with multiple files
            chunks = [np.sum(chunks)]
        self.chunk_indexes = []
        for i in range(len(chunks)):
            self.chunk_indexes.append(int(np.sum(chunks[:i])))
        self.chunk_indexes.append(int(np.sum(chunks)))

        # load first chunk
        self.ichunk = -1
        self.load_next_chunk()

    def load_next_chunk(self):
        self.ichunk += 1
        begin = self.chunk_indexes[self.ichunk]
        end = self.chunk_indexes[self.ichunk+1]
        
        chunk = self.dataset.isel(time=range(begin, end))
        self.dataset_chunk = chunk.load()  # triggers xarray computation

    def __getitem__(self, step):

        dataset_index = self.index_map[step]

        # if at the end of chunk, load new chunk
        if dataset_index == self.chunk_indexes[self.ichunk+1]:
            self.load_next_chunk()

        local_index = dataset_index - self.chunk_indexes[self.ichunk]

        if local_index < 0:
            msg = 'local step cannot be negative! step: {}, chunk: {} - {}', local_index, self.chunk_index[self.ichunk], self.chunk_index[self.ichunk+1]
            raise LisfloodError(msg)

        data = self.dataset_chunk.values[local_index]
        if np.issubdtype(data.dtype, np.floating):
            if (np.isnan(data).any()):
                #warnings.warn(LisfloodWarning('Data in var "{}" contains NaN values or values out of valid range inside mask map for step: {}'.format(self.dataset.name,local_index)))
                raise LisfloodError('Data in var "{}" contains NaN values or values out of valid range inside mask map for step: {}'.format(self.dataset.name,local_index))
        else:
            if (data==default_fillvals[data.dtype.str[1:]]).any():
                #warnings.warn(LisfloodWarning('Data in var "{}" contains NaN values or values out of valid range inside mask map for step: {}'.format(self.dataset.name,local_index)))
                raise LisfloodError('Data in var "{}" contains missing values or values out of valid range inside mask map for step: {}'.format(self.dataset.name,local_index))

        return data


@Cache
class XarrayCached(XarrayChunked):
    """ Class that extends the main XarrayChunked class to allow caching the full dataset in memory
    """

    def __init__(self, data_path, dates, indexer=None, climatology=False):
        super().__init__(data_path, None, dates, indexer, climatology)


def xarray_reader(dataname, indexer=None, climatology=False):
    """ Reads a netcdf time series using Xarray
    
    Parameters
    ----------
    dataname : str
        Name of data to read (used to extract file path from bindings)
    indexer : str
        How to index time data (None=exact date, ffill=latest date in dataset (following Xarray sel API))
    climatology : bool
        Climatology dataset: one-year time series, no chunking    
    
    Returns
    -------
    object
        Xarray reader object, can be accessed as a simple array/list
    """

    # get bindings
    settings = LisSettings.instance()
    binding = settings.binding

    data_path = binding[dataname]

    # extract run date range from bindings -> (begin, end, step)
    dates = run_date_range(binding)

    # extract chunk from bindings
    time_chunk = binding['NetCDFTimeChunks']  # -1 to load everything, 'auto' to let xarray decide

    if binding['MapsCaching'] == "True":
        data = XarrayCached(data_path, dates, indexer, climatology)
    else:
        if climatology:  # for climatology, load the entire dataset
            data = XarrayChunked(data_path, None, dates, indexer, climatology)
        else:
            data = XarrayChunked(data_path, time_chunk, dates, indexer, climatology)
    
    return data


def coordinatesLand(eastings_forcing, northings_forcing):
    """"""
    maskattrs = MaskAttrs.instance()
    half_cell = maskattrs['cell'] / 2.
    top_row = np.where(np.round(northings_forcing, 5) == np.round(maskattrs['y'] - half_cell, 5))[0][0]
    left_col = np.where(np.round(eastings_forcing, 5) == np.round(maskattrs['x'] + half_cell, 5))[0][0]
    row_slice = slice(top_row, top_row + maskattrs['row'])
    col_slice = slice(left_col, left_col + maskattrs['col'])
    maskinfo = MaskInfo.instance()
    return [co[row_slice, col_slice][~maskinfo.info.mask] for co in np.meshgrid(eastings_forcing, northings_forcing)]


@Cache
def read_lat_from_template_cached(netcdf_template, proj4_params):
    return read_lat_from_template_base(netcdf_template, proj4_params)


def read_lat_from_template_base(netcdf_template, proj4_params):
    nc_template = netcdf_template + ".nc" if not netcdf_template.endswith('.nc') else netcdf_template
    with xr.open_dataset(nc_template) as nc:
        if all([co in nc.dims for co in ("x", "y")]):
            try:
                # look for the projection variable
                proj_var = [v for v in nc.data_vars.keys() if 'proj4_params' in nc[v].attrs.keys()][0]
                # proj4 string
                proj4_params = nc[proj_var].attrs['proj4_params']
                # projection object obtained from the PROJ4 string
            except IndexError:
                if proj4_params is None:
                    raise Exception("If using projected coordinates (x, y), a variable with the 'proj4_params' "
                                    "attribute must be included in the precipitation file or in settings file!")

            # projection object obtained from the PROJ4 string
            projection = Proj(proj4_params)
            _, lat_deg = projection(*coordinatesLand(nc.x.values, nc.y.values), inverse=True)  # latitude (degrees)
        else:
            _, lat_deg = coordinatesLand(nc.lon.values, nc.lat.values)  # latitude (degrees)

    return lat_deg


def read_lat_from_template(binding):
    netcdf_template = binding["netCDFtemplate"]
    proj4_params = binding.get('proj4_params', None)

    if binding['MapsCaching'] == "True":
        lat_deg = read_lat_from_template_cached(netcdf_template, proj4_params)
    else:
        lat_deg = read_lat_from_template_base(netcdf_template, proj4_params)

    return lat_deg


def get_space_coords(template, dim_lat_y, dim_lon_x):
    cutmap = CutMap.instance()
    crop = cutmap.cuts
    coordinates = {}
    coordinates[dim_lat_y] = template.coords[dim_lat_y][crop[2]:crop[3]]
    coordinates[dim_lon_x] = template.coords[dim_lon_x][crop[0]:crop[1]]
    return coordinates


def get_space_coords_pcraster(nrow, ncol, dim_lat_y, dim_lon_x):
    cell = pcraster.clone().cellSize()
    xl = pcraster.clone().west() + cell / 2
    xr = xl + ncol * cell
    yu = pcraster.clone().north() - cell / 2
    yd = yu - nrow * cell
    coordinates = {}
    coordinates[dim_lat_y] = np.linspace(yu, yd, nrow, endpoint=False)
    coordinates[dim_lon_x] = np.linspace(xl, xr, ncol, endpoint=False)
    return coordinates


<<<<<<< HEAD
def write_netcdf_header(settings, 
                        var_name,
                        netfile,
                        DtDay,
                        value_standard_name,
                        value_long_name,
                        value_unit,
                        start_date,
                        rep_steps,
                        frequency,
                        ):
    
    """ Writes a netcdf header without the data inside
    
    Parameters
    ----------
    settings: LisSettings() object
        Lisflood setting object (passed here to allow parallelism in the future if needed)
    var_name: str
        lisflood variable name
    netfile: str
        path to netcdf file
    DtDay: float
        time step in number of days?
    value_standard_name: str
        standard cf variable name
    value_long_name: str
        long cf variable name
    value_unit: str
        cf unit
    start_date: datetime.datetime object
        start date of dataset
    rep_steps: 
        list of reporting steps
    frequency:
        output frequency (all, monthly or yearly)
    
    Returns
    -------
    object
        netcdf handle without the data
    """
=======
def write_netcdf_header(var_name, netfile, DtDay,
                        value_standard_name, value_long_name, value_unit, data_format,
                        startdate, rep_steps, frequency):
>>>>>>> b3c3ba38

    nf1 = iterOpenNetcdf(netfile, "", 'w', format='NETCDF4')

    binding = settings.binding
    dtype = binding['OutputMapsDataType']

    # general Attributes
    nf1.settingsfile = os.path.realpath(settings.settings_path)
    nf1.date_created = xtime.ctime(xtime.time())
    nf1.Source_Software = 'Lisflood OS v' + __version__
    nf1.institution = __institution__
    nf1.creator_name = __authors__
    nf1.source = 'Lisflood output maps'
    nf1.keywords = "Lisflood, EFAS, GLOFAS"
    nf1.Conventions = 'CF-1.6'

    # Dimension
    not_valid_attrs = ('_FillValue', )
    meta_netcdf = NetCDFMetadata.instance()

    # projection
    if 'laea' in meta_netcdf.data:
        proj = nf1.createVariable('laea', 'i4')
        for i in meta_netcdf.data['laea']:
            setattr(proj, i, meta_netcdf.data['laea'][i])

    if 'lambert_azimuthal_equal_area' in meta_netcdf.data:
        proj = nf1.createVariable('lambert_azimuthal_equal_area', 'i4')
        for i in meta_netcdf.data['lambert_azimuthal_equal_area']:
            setattr(proj, i, meta_netcdf.data['lambert_azimuthal_equal_area'][i])

    # Space coordinates
    cutmap = CutMap.instance()
    nrow = np.abs(cutmap.cuts[3] - cutmap.cuts[2])
    ncol = np.abs(cutmap.cuts[1] - cutmap.cuts[0])

    dim_lat_y, dim_lon_x = get_core_dims(meta_netcdf.data)
    latlon_coords = get_space_coords(meta_netcdf, dim_lat_y, dim_lon_x)

    if dim_lon_x in meta_netcdf.data:
        nf1.createDimension(dim_lon_x, ncol)  # x 1000
        longitude = nf1.createVariable(dim_lon_x, 'f8', (dim_lon_x,))
        valid_attrs = [i for i in meta_netcdf.data[dim_lon_x] if i not in not_valid_attrs]
        for i in valid_attrs:
            setattr(longitude, i, meta_netcdf.data[dim_lon_x][i])
    longitude[:] = latlon_coords[dim_lon_x]

    if dim_lat_y in meta_netcdf.data:
        nf1.createDimension(dim_lat_y, nrow)  # x 950
        latitude = nf1.createVariable(dim_lat_y, 'f8', (dim_lat_y,))
        valid_attrs = [i for i in meta_netcdf.data[dim_lat_y] if i not in not_valid_attrs]
        for i in valid_attrs:
            setattr(latitude, i, meta_netcdf.data[dim_lat_y][i])
    latitude[:] = latlon_coords[dim_lat_y]

    # time coordinates and associated values
    if frequency is not None:  # output file with "time" dimension
        n_steps = len(rep_steps)
        #Get initial and final dates for data to be stored in nerCDF file
        # CM: Create time stamps for each step stored in netCDF file
<<<<<<< HEAD
        all_dates = np.array([start_date + datetime.timedelta(days=(int(d)-1)*DtDay) for d in rep_steps])
=======
        all_dates = np.array([startdate + datetime.timedelta(days=(int(d)-1)*DtDay) for d in rep_steps])
>>>>>>> b3c3ba38
        all_steps = np.array(rep_steps)
        if frequency == "all":
            steps = all_steps
            time_stamps = all_dates
        elif frequency == 'monthly':
            # check next date (step+1) and see if we are still in the same month
            next_date_times = np.array([j + datetime.timedelta(seconds=int(binding["DtSec"])) for j in all_dates])
            months_end = np.array([all_dates[j].month != next_date_times[j].month for j in range(n_steps)])
            steps = all_steps[months_end]
            time_stamps= all_dates[months_end]
        elif frequency == 'yearly':
            # check next date (step+1) and see if we are still in the same month
            next_date_times = np.array([j + datetime.timedelta(seconds=int(binding["DtSec"])) for j in all_dates])
            years_end = np.array([all_dates[j].year != next_date_times[j].year for j in range(n_steps)])
            steps = all_steps[years_end]
            time_stamps= all_dates[years_end]
        else:
            raise ValueError(f'ERROR! Frequency {frequency} not supported! Value accepted: [all, monthly, yearly]')
        
        nf1.createDimension('time', steps.size)
        time = nf1.createVariable('time', float, ('time'))
        time.standard_name = 'time'
        time.calendar = binding["calendar_type"]
        # CM: select the time unit according to model time step
        DtDay_in_sec = DtDay * 86400
        if DtDay_in_sec >= 86400:
            # Daily model time steps or larger
            time.units = 'days since %s' % start_date.strftime("%Y-%m-%d %H:%M:%S.0")
        elif DtDay_in_sec >= 3600 and DtDay_in_sec < 86400:
            # CM: hours to days model time steps
            time.units = 'hours since %s' % start_date.strftime("%Y-%m-%d %H:%M:%S.0")
        elif DtDay_in_sec >= 60 and DtDay_in_sec <3600:
            # CM: minutes to hours model time step
<<<<<<< HEAD
            time.units = 'minutes since %s' % start_date.strftime("%Y-%m-%d %H:%M:%S.0")
        nf1.variables["time"][:] = date2num(time_stamps, time.units, time.calendar)

        value = nf1.createVariable(var_name, dtype, ('time', dim_lat_y, dim_lon_x), zlib=True, fill_value=-9999, chunksizes=(1, nrow, ncol))
=======
            time.units = 'minutes since %s' % startdate.strftime("%Y-%m-%d %H:%M:%S.0")
        nf1.variables["time"][:] = date2num(time_stamps, time.units, time.calendar)

        value = nf1.createVariable(var_name, 'd', ('time', dim_lat_y, dim_lon_x), zlib=True, fill_value=-9999, chunksizes=(1, nrow, ncol))
>>>>>>> b3c3ba38
    else:
        value = nf1.createVariable(var_name, dtype, (dim_lat_y, dim_lon_x), zlib=True, fill_value=-9999)
    
    # value attributes
    value.standard_name = value_standard_name
    value.long_name = value_long_name
    value.units = value_unit
    for var in meta_netcdf.data:
        if "esri_pe_string" in meta_netcdf.data[var]:
            value.esri_pe_string = meta_netcdf.data[var]['esri_pe_string']

<<<<<<< HEAD
    return nf1
=======
    return nf1


def writenet(flag, inputmap, netfile, DtDay,
             value_standard_name, value_long_name, value_unit, data_format,
             startdate, rep_steps, frequency=None):

    """ Write a netcdf stack

    :param flag: 0 -> one value map, 1-5 -> time serie (all steps, monthly, yearly, etc.)
    :param inputmap: values to be written to NetCDF file
    :param netfile: name of output file in NetCDF format
    :param DtDay: model timestep (self.var.DtDay)
    :param value_standard_name: variable name to be put into netCDF file
    :param value_long_name: variable long name to be put into netCDF file
    :param value_unit: variable unit to be put into netCDF file
    :param data_format: data format
    :param startdate: reference date to be used to get start date and end date for netCDF file from start step and end step
    :param: repstepstart: first reporting step
    :param: repstepend: final reporting step
    :param frequency:[None,'all','monthly','yearly'] save to netCDF stack; None save to netCDF single
    :return: 
    """
    # prefix = netfile.split('/')[-1].split('\\')[-1].split('.')[0]
    flags = LisSettings.instance().flags
    var_name = os.path.basename(netfile)
    netfile += ".nc"
    if flag == 0:
        nf1 = write_netcdf_header(var_name, netfile, DtDay,
                                  value_standard_name, value_long_name, value_unit, data_format,
                                  startdate, rep_steps, frequency)
    else:
        nf1 = iterOpenNetcdf(netfile, "", 'a', format='NETCDF4')
    if flags['nancheck']:
        nanCheckMap(inputmap, netfile, value_standard_name)
    
    map_np = uncompress_array(inputmap)
    if frequency is not None:
        cdfflags = CDFFlags.instance()
        step = cdfflags[flag]

        nf1.variables[var_name][step, :, :] = map_np
    else:
        nf1.variables[var_name][:, :] = map_np

    nf1.close()
>>>>>>> b3c3ba38
<|MERGE_RESOLUTION|>--- conflicted
+++ resolved
@@ -1,9 +1,5 @@
 import os
 import glob
-<<<<<<< HEAD
-=======
-from re import L
->>>>>>> b3c3ba38
 import warnings
 import xarray as xr
 import numpy as np
@@ -15,11 +11,7 @@
 from pyproj import Proj
 
 from .settings import (calendar_inconsistency_warning, get_calendar_type, calendar, MaskAttrs, CutMap, NetCDFMetadata,
-<<<<<<< HEAD
                        get_core_dims, LisSettings, MaskInfo)
-=======
-                       LisSettings, MaskInfo, CDFFlags, inttodate)
->>>>>>> b3c3ba38
 from .errors import LisfloodWarning, LisfloodError
 from .decorators import Cache, cached
 from .zusatz import iterOpenNetcdf
@@ -28,13 +20,6 @@
 from netCDF4 import default_fillvals
 
 from .. import __authors__, __version__, __date__, __status__, __institution__
-<<<<<<< HEAD
-=======
-
-
->>>>>>> b3c3ba38
-
-
 
 def mask_array_np(data, mask, crop, name, valid_min, valid_max):
     data_cut = data[:, crop[2]:crop[3], crop[0]:crop[1]]
@@ -412,7 +397,6 @@
     return coordinates
 
 
-<<<<<<< HEAD
 def write_netcdf_header(settings, 
                         var_name,
                         netfile,
@@ -455,11 +439,6 @@
     object
         netcdf handle without the data
     """
-=======
-def write_netcdf_header(var_name, netfile, DtDay,
-                        value_standard_name, value_long_name, value_unit, data_format,
-                        startdate, rep_steps, frequency):
->>>>>>> b3c3ba38
 
     nf1 = iterOpenNetcdf(netfile, "", 'w', format='NETCDF4')
 
@@ -520,11 +499,7 @@
         n_steps = len(rep_steps)
         #Get initial and final dates for data to be stored in nerCDF file
         # CM: Create time stamps for each step stored in netCDF file
-<<<<<<< HEAD
         all_dates = np.array([start_date + datetime.timedelta(days=(int(d)-1)*DtDay) for d in rep_steps])
-=======
-        all_dates = np.array([startdate + datetime.timedelta(days=(int(d)-1)*DtDay) for d in rep_steps])
->>>>>>> b3c3ba38
         all_steps = np.array(rep_steps)
         if frequency == "all":
             steps = all_steps
@@ -558,17 +533,10 @@
             time.units = 'hours since %s' % start_date.strftime("%Y-%m-%d %H:%M:%S.0")
         elif DtDay_in_sec >= 60 and DtDay_in_sec <3600:
             # CM: minutes to hours model time step
-<<<<<<< HEAD
             time.units = 'minutes since %s' % start_date.strftime("%Y-%m-%d %H:%M:%S.0")
         nf1.variables["time"][:] = date2num(time_stamps, time.units, time.calendar)
 
         value = nf1.createVariable(var_name, dtype, ('time', dim_lat_y, dim_lon_x), zlib=True, fill_value=-9999, chunksizes=(1, nrow, ncol))
-=======
-            time.units = 'minutes since %s' % startdate.strftime("%Y-%m-%d %H:%M:%S.0")
-        nf1.variables["time"][:] = date2num(time_stamps, time.units, time.calendar)
-
-        value = nf1.createVariable(var_name, 'd', ('time', dim_lat_y, dim_lon_x), zlib=True, fill_value=-9999, chunksizes=(1, nrow, ncol))
->>>>>>> b3c3ba38
     else:
         value = nf1.createVariable(var_name, dtype, (dim_lat_y, dim_lon_x), zlib=True, fill_value=-9999)
     
@@ -580,53 +548,4 @@
         if "esri_pe_string" in meta_netcdf.data[var]:
             value.esri_pe_string = meta_netcdf.data[var]['esri_pe_string']
 
-<<<<<<< HEAD
-    return nf1
-=======
-    return nf1
-
-
-def writenet(flag, inputmap, netfile, DtDay,
-             value_standard_name, value_long_name, value_unit, data_format,
-             startdate, rep_steps, frequency=None):
-
-    """ Write a netcdf stack
-
-    :param flag: 0 -> one value map, 1-5 -> time serie (all steps, monthly, yearly, etc.)
-    :param inputmap: values to be written to NetCDF file
-    :param netfile: name of output file in NetCDF format
-    :param DtDay: model timestep (self.var.DtDay)
-    :param value_standard_name: variable name to be put into netCDF file
-    :param value_long_name: variable long name to be put into netCDF file
-    :param value_unit: variable unit to be put into netCDF file
-    :param data_format: data format
-    :param startdate: reference date to be used to get start date and end date for netCDF file from start step and end step
-    :param: repstepstart: first reporting step
-    :param: repstepend: final reporting step
-    :param frequency:[None,'all','monthly','yearly'] save to netCDF stack; None save to netCDF single
-    :return: 
-    """
-    # prefix = netfile.split('/')[-1].split('\\')[-1].split('.')[0]
-    flags = LisSettings.instance().flags
-    var_name = os.path.basename(netfile)
-    netfile += ".nc"
-    if flag == 0:
-        nf1 = write_netcdf_header(var_name, netfile, DtDay,
-                                  value_standard_name, value_long_name, value_unit, data_format,
-                                  startdate, rep_steps, frequency)
-    else:
-        nf1 = iterOpenNetcdf(netfile, "", 'a', format='NETCDF4')
-    if flags['nancheck']:
-        nanCheckMap(inputmap, netfile, value_standard_name)
-    
-    map_np = uncompress_array(inputmap)
-    if frequency is not None:
-        cdfflags = CDFFlags.instance()
-        step = cdfflags[flag]
-
-        nf1.variables[var_name][step, :, :] = map_np
-    else:
-        nf1.variables[var_name][:, :] = map_np
-
-    nf1.close()
->>>>>>> b3c3ba38
+    return nf1