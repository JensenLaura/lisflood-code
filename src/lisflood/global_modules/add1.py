"""

Copyright 2019 European Union

Licensed under the EUPL, Version 1.2 or as soon they will be approved by the European Commission  subsequent versions of the EUPL (the "Licence");

You may not use this work except in compliance with the Licence.
You may obtain a copy of the Licence at:

https://joinup.ec.europa.eu/sites/default/files/inline-files/EUPL%20v1_2%20EN(1).txt

Unless required by applicable law or agreed to in writing, software distributed under the Licence is distributed on an "AS IS" basis,
WITHOUT WARRANTIES OR CONDITIONS OF ANY KIND, either express or implied.
See the Licence for the specific language governing permissions and limitations under the Licence.

"""
from __future__ import print_function, absolute_import

from cftime._cftime import real_datetime
from future.utils import listitems

from nine import range

import uuid
import warnings
import re
import time as xtime
import sys
import datetime
import os
import pickle
from bisect import bisect_left

import pcraster
from pcraster import Scalar, numpy2pcr, Nominal, setclone, Boolean, pcr2numpy
from netCDF4 import num2date, date2num
import numpy as np
import xarray as xr

from .zusatz import iterOpenNetcdf, iterReadPCRasterMap, iterSetClonePCR, checkmap
from .settings import (calendar_inconsistency_warning, get_calendar_type, calendar, MaskAttrs, CutMap, NetCDFMetadata,
                       LisSettings, MaskInfo)
from .errors import LisfloodWarning, LisfloodError
from .decorators import iocache


def defsoil(name1, name2=None, name3=None):
    """ loads 3 array in a list
    """
    if isinstance(name1, str):
        in1 = loadmap(name1)
    else:
        in1 = name1

    if name2 is None:
        in2 = in1
    else:
        if isinstance(name2, str):
            in2 = loadmap(name2)
        else:
            in2 = name2

    if name3 is None:
        in3 = in1
    else:
        if isinstance(name3, str):
            in3 = loadmap(name3)
        else:
            in3 = name3

    return [in1, in2, in3]


def valuecell(mask, coordx, coordstr):
    """
    to put a value into a pcraster map -> invert of cellvalue
    pcraster map is converted into a numpy array first
    """
    coord = []
    for xy in coordx:
        try:
            coord.append(float(xy))
        except:
            msg = "Gauges: " + xy + " in " + coordstr + " is not a coordinate"
            raise LisfloodError(msg)

    null = np.zeros((pcraster.clone().nrRows(), pcraster.clone().nrCols()))
    null[null == 0] = -9999

    for i in range(int(len(coord) / 2)):
        col = int(
            (coord[i * 2] - pcraster.clone().west()) / pcraster.clone().cellSize())
        row = int(
            (pcraster.clone().north() - coord[i * 2 + 1]) / pcraster.clone().cellSize())
        #if col >= 0 and row >= 0 and col < pcraster.clone().nrCols() and row < pcraster.clone().nrRows():
        if col >= 0 and row >= 0 and col < pcraster.clone().nrCols() and row < pcraster.clone().nrRows():
            null[row, col] = i + 1
        else:
            msg = "Coordinates: " + str(coord[i * 2]) + ',' + str(
                coord[i * 2 + 1]) + " to put value in is outside mask map - col,row: " + str(col) + ',' + str(row)
            raise LisfloodError(msg)

    map = numpy2pcr(Nominal, null, -9999)
    return map


def mapattrNetCDF(name):
    """
    get the map attributes like col, row etc from a ntcdf map
    and define the rectangular of the mask map inside the netcdf map
    """
    filename = os.path.splitext(name)[0] + '.nc'
    nf1 = iterOpenNetcdf(filename, "Checking netcdf map \n", 'r')
    spatial_dims = ('x', 'y') if 'x' in nf1.variables else ('lon', 'lat')
    x1, x2, y1, y2 = [nf1.variables[v][j] for v in spatial_dims for j in (0, 1)]
    nf1.close()
    maskattrs = MaskAttrs.instance()
<<<<<<< HEAD
    cell_x = maskattrs['cell'] - np.round(np.abs(x2 - x1), 4) # this must be same precision as pcraster.clone().cellsize()
    cell_y = maskattrs['cell'] - np.round(np.abs(y2 - y1), 4) # this must be same precision as pcraster.clone().cellsize()
=======
    cell_x = maskattrs['cell'] - np.abs(x2 - x1) # this must be same precision as pcraster.clone().cellsize()
    cell_y = maskattrs['cell'] - np.abs(y2 - y1) # this must be same precision as pcraster.clone().cellsize()
>>>>>>> 29d14056
    if abs(cell_x) > 10**-5 or abs(cell_y) > 10**-5:
        raise LisfloodError("Cell size different in maskmap {} and {}".format(
            LisSettings.instance().binding['MaskMap'], filename)
        )
    half_cell = maskattrs['cell'] / 2.
    x = x1 - half_cell  # |
    y = y1 + half_cell  # | coordinates of the upper left corner of the input file upper left pixel
    cut0 = int(np.abs(maskattrs['x'] - x) / maskattrs['cell'])
    cut1 = cut0 + maskattrs['col']
    cut2 = int(np.abs(maskattrs['y'] - y) / maskattrs['cell'])
    cut3 = cut2 + maskattrs['row']
    return cut0, cut1, cut2, cut3  # input data will be sliced using [cut0:cut1,cut2:cut3]


def loadsetclone(name):
    """ Load 'MaskMap' and set as clone
        
    :param name: name of the key in Settings.xml containing path and name of mask map as string
    :return: map: mask map (False=include in modelling; True=exclude from modelling) as pcraster
    """
    settings = LisSettings.instance()
    binding = settings.binding
    flags = settings.flags
    filename = os.path.normpath(binding[name])
    if not os.path.exists(filename):
        raise LisfloodError('File not existing: {}'.format(filename))
    coord = filename.split()    # returns a list of all the words in the string
    if len(coord) == 5:
        # changed order of x, y i- in setclone y is first in Lisflood
        # settings x is first
        # setclone row col cellsize xupleft yupleft
        try:
            setclone(int(coord[1]), int(coord[0]), float(coord[2]), float(coord[3]), float(coord[4]))   # CM: pcraster
        except:
            rem = "["+str(coord[0])+" "+ str(coord[1])+" "+ str(coord[2])+" "+ str(coord[3])+" "+str(coord[4])+"]"
            msg = "Maskmap: " + rem + \
                  " are not valid coordinates (col row cellsize xupleft yupleft)"
            raise LisfloodError(msg)
        mapnp = np.ones((int(coord[1]), int(coord[0])))
        map_out = numpy2pcr(Boolean, mapnp, -9999)
    elif len(coord) == 1:
        # read information on clone map from map (pcraster or netcdf)
        try:
            # try to read a pcraster map
            iterSetClonePCR(filename)
            map_out = pcraster.boolean(iterReadPCRasterMap(filename))
            flagmap = True
            mapnp = pcr2numpy(map_out, np.nan)
        except Exception as e:
            # FIXME manage exceptions and print type of error
            # print(str(e))
            # print(type(e))
            # try to read a netcdf file
            filename = os.path.splitext(binding[name])[0] + '.nc'
            nf1 = iterOpenNetcdf(filename, "", "r")
            value = listitems(nf1.variables)[-1][0]  # get the last variable name
            nr_rows, nr_cols = nf1.variables[value].shape  # just use shape to know rows and cols...
            if 'x' in nf1.variables:
                x1 = nf1.variables['x'][0]
                x2 = nf1.variables['x'][-1]
                y1 = nf1.variables['y'][0]
            else:
                x1 = nf1.variables['lon'][0]
                x2 = nf1.variables['lon'][-1]
                y1 = nf1.variables['lat'][0]

            cell_size = np.abs(x2 - x1)/(nr_cols - 1)
            x = x1 - cell_size / 2
            y = y1 + cell_size / 2
            mapnp = np.array(nf1.variables[value][0:nr_rows, 0:nr_cols])
            nf1.close()
            # setclone  row col cellsize xupleft yupleft
            setclone(nr_rows, nr_cols, cell_size, x, y)
            map_out = numpy2pcr(Boolean, mapnp, 0)
            flagmap = True

        if flags['checkfiles']:
            checkmap(name, filename, map_out, flagmap, 0)
    else:
        raise LisfloodError("Maskmap: {} is not a valid mask map nor valid coordinates".format(name))
    _ = MaskAttrs(uuid.uuid4())  # init maskattrs
    # put in the ldd map
    # if there is no ldd at a cell, this cell should be excluded from modelling
    ldd = loadmap('Ldd', pcr=True)
    # convert ldd to numpy
    maskldd = pcr2numpy(ldd, np.nan)
    # convert numpy map to 8bit
    maskarea = np.bool8(mapnp)
    # compute mask (pixels in maskldd AND maskarea)
    mask = np.logical_not(np.logical_and(maskldd, maskarea))
    _ = MaskInfo(mask, map_out)  # MaskInfo init here

    if flags['nancheck']:
        nanCheckMap(ldd, binding['Ldd'], 'Ldd')
    return map_out


def compressArray(map, pcr=True, name=None):
    maskinfo = MaskInfo.instance()
    if pcr:
        mapnp = pcr2numpy(map,np.nan)
        mapnp1 = np.ma.masked_array(mapnp, maskinfo.info.mask)
    else:
        mapnp1 = np.ma.masked_array(map, maskinfo.info.mask)
    mapC = np.ma.compressed(mapnp1)

    if name is not None:
        if np.max(np.isnan(mapC)):
            msg = name + " has less valid pixels than area or ldd \n"
            raise LisfloodError(msg)
            # test if map has less valid pixel than area.map (or ldd)
    return mapC.astype(float)


def decompress(map):
    maskinfo = MaskInfo.instance()
    dmap = maskinfo.info.maskall.copy()
    dmap[~maskinfo.info.maskflat] = map[:]
    dmap = dmap.reshape(maskinfo.info.shape)
    # check if integer map (like outlets, lakes etc)
    try:
        checkint = str(map.dtype)
    except:
        checkint = None

    if checkint in ("int16", "int32", "int64"):
        dmap[dmap.mask] = -9999
        map = numpy2pcr(Nominal, dmap, -9999)
    elif checkint == "int8":
        dmap[dmap < 0] = -9999
        map = numpy2pcr(Nominal, dmap, -9999)
    else:
        dmap[dmap.mask] = -9999
        map = numpy2pcr(Scalar, dmap, -9999)
    return map


def makenumpy(map):
    if not isinstance(map, np.ndarray):
        maskinfo = MaskInfo.instance()
        out = np.empty(maskinfo.info.mapC)
        out.fill(map)
        return out
    else:
        return map


def loadmap(*args, **kwargs):
    settings = LisSettings.instance()
    binding = settings.binding
    if binding['MapsCaching'] == "True":
        data = loadmap_cached(*args, **kwargs)
    else:
        data = loadmap_base(*args, **kwargs)
    return data

@iocache
def loadmap_cached(*args, **kwargs):
    return loadmap_base(*args, **kwargs)


def loadmap_base(name, pcr=False, lddflag=False, timestampflag='exact', averageyearflag=False):
    """ Load a static map either value or pcraster map or netcdf (single or stack)
    
    Load a static map either value or pcraster map or netcdf (single or stack)
    If a netCDF stack is loaded, map is read according to timestepInit date (i.e. model time step). If timestepInit is a
    step number, step number is converted to date (referred to CalendarDayStart in settings.xml). Then date is used to
    read time step from netCDF file.
    if timestampflag = 'closest' and loadmap is reading a NetCDF stack, the timestep with the closest timestamp will be
    loaded if the exact one is not available.
    
    :param name: name of key in Settings.xml input file containing path and name of the map file (as string)
    :param pcr: flag for output maps in pcraster format 
    :param lddflag: flag for local drain direction map (CM??)
    :param timestampflag: look for exact time stamp in netcdf file ('exact') or for the closest (left) time stamp available ('closest')
    :param averageyearflag: if True, use "average year" netcdf file over the entire model simulation period
    :return: map or mapC
    :except: pcr: maps must have the same size of clone.map
             netCDF: time step timestepInit must be included into the stack 
    """
    # name of the key in Settimgs.xml file containing path and name of the map file
    settings = LisSettings.instance()
    binding = settings.binding
    flags = settings.flags
    value = binding[name]
    # path and name of the map file
    filename = value
    load = False
    pcrmap = False
    # try reading in PCRaster map format
    try:
        # try reading constant value
        mapC = float(value)
        flagmap = False
        load = True
        if pcr: map=mapC
    except ValueError:
        try:
            # try reading pcraster map exploiting the iterAccess class
            map = iterReadPCRasterMap(value)
            flagmap = True
            load = True
            pcrmap = True
        except:
            load = False

    if load and pcrmap:
        #map is loaded and it is in pcraster format
        try:
            # test if map is same size as clone map, if not it will make an error
           test = pcraster.scalar(map) + pcraster.scalar(map)
        except:
           raise LisfloodError("{} might be of a different size than clone size".format(value))
    # if failed before try reading from netCDF map format
    if not load:
        # read a netcdf  (single one not a stack)
        filename = os.path.splitext(value)[0] + '.nc'
        # get mapextend of netcdf map and calculate the cutting
        cut0, cut1, cut2, cut3 = mapattrNetCDF(filename)
        # load netcdf map but only the rectangle needed
        nf1 = iterOpenNetcdf(filename, "", 'r')
        # Only one variable must be present in netcdf files
        num_dims = 3 if 'time' in nf1.variables else 2
        varname = [v for v in nf1.variables if len(nf1.variables[v].dimensions) == num_dims][0]
        if not settings.timestep_init:
            # if timestep_init is missing, read netcdf as single static map
            mapnp = nf1.variables[varname][cut2:cut3, cut0:cut1]
        else:
            if 'time' in nf1.variables:
                # read a netcdf  (stack) - state files
                # get information from netCDF stack
                t_steps = nf1.variables['time'][:]  # get values for timesteps ([  0.,  24.,  48.,  72.,  96.])
                t_unit = nf1.variables['time'].units  # get unit (u'hours since 2015-01-01 06:00:00')
                t_cal = get_calendar_type(nf1)
                # get year from time unit in case average year is used
                if averageyearflag:
                    # get date of the first step in netCDF file containing average year values
                    first_date = num2date(t_steps[0],t_unit,t_cal)
                    # get year of the first step in netCDF file containing average year values
                    t_ref_year = first_date.year

                # select timestep to use for reading from netCDF stack based on timestep_init (state file time step)
                timestepI = calendar(settings.timestep_init, binding['calendar_type'])
                if isinstance(timestepI, datetime.datetime):
                    #reading dates in XML settings file
                    # get step id number in netCDF stack for timestepInit date
                    if averageyearflag:
                        #if using an average year don't care about the year in timestepIDate and change it to the netCDF first time step year
                        try:
                            timestepI = timestepI.replace(year=t_ref_year)
                        except:
                            timestepI = timestepI.replace(day=28)
                            timestepI = timestepI.replace(year=t_ref_year)
                    timestepI = date2num(timestepI, nf1.variables['time'].units)
                else:
                    # reading step numbers in XML file
                    # timestepI = int(timestepI) -1
                    begin = calendar(binding['CalendarDayStart'])
                    DtSec = float(binding['DtSec'])
                    DtDay = DtSec / 86400.
                    # Time step, expressed as fraction of day (same as self.var.DtSec and self.var.DtDay)
                    # get date for step number timestepI (referred to CalendarDayStart)
                    timestepIDate = begin + datetime.timedelta(days=(timestepI - 1) * DtDay)
                    # get step id number in netCDF stack for step timestepInit
                    # timestepInit refers to CalenradDayStart
                    # timestepI now refers to first date in netCDF stack
                    if averageyearflag:
                        #using an average year, don't care about the year in timestepIDate and change it to the netCDF time unit year
                        try:
                            timestepIDate = timestepIDate.replace(year=t_ref_year)
                        except:
                            #if simulation year is leap and average year is not, switch 29/2 with 28/2
                            timestepIDate = timestepIDate.replace(day=28)
                            timestepIDate = timestepIDate.replace(year=t_ref_year)
                    timestepI = date2num(timestepIDate, units=t_unit, calendar=t_cal)

                if not(timestepI in nf1.variables['time'][:]):
                    if timestampflag == 'exact':
                        #look for exact time stamp when loading data
                        msg = "time step " + str(int(timestepI)+1)+" is not stored in "+ filename
                        raise LisfloodError(msg)
                    elif timestampflag == 'closest':
                        #get the closest value
                        timestepInew = takeClosest(t_steps, timestepI)
                        #set timestepI to the closest available time step in netCDF file
                        timestepI = timestepInew

                itime = np.where(nf1.variables['time'][:] == timestepI)[0][0]
                mapnp = nf1.variables[varname][itime, cut2:cut3, cut0:cut1]
            else:
                # read a netcdf (single one)
                mapnp = nf1.variables[varname][cut2:cut3, cut0:cut1]

        # masking
        try:
            maskinfo = MaskInfo.instance()
            mapnp.mask = maskinfo.info.mask
        except (KeyError, AttributeError):
            pass
        nf1.close()

        # if a map should be pcraster
        if pcr:
            # check if integer map (like outlets, lakes etc
            checkint = str(mapnp.dtype)
            if checkint == "int16" or checkint == "int32":
                mapnp[mapnp.mask] = -9999
                map = numpy2pcr(Nominal, mapnp, -9999)
            elif checkint == "int8":
                mapnp[mapnp < 0] = -9999
                map = numpy2pcr(Nominal, mapnp, -9999)
            else:
                mapnp[np.isnan(mapnp)] = -9999
                map = numpy2pcr(Scalar, mapnp, -9999)
            # if the map is a ldd
            if lddflag:
                map = pcraster.ldd(pcraster.nominal(map))
        else:
            mapC = compressArray(mapnp, pcr=False, name=filename)
        flagmap = True

    # pcraster map but it has to be an array
    if pcrmap and not pcr:
        mapC = compressArray(map, name=filename)

    if flags['checkfiles']:
        print(name, filename)
        if flagmap == False:
            checkmap(name, filename, mapC, flagmap, 0)
        elif pcr:
            checkmap(name, filename, map, flagmap, 0)
        else:
            print(name, mapC.size)
            if mapC.size > 0:
                map= decompress(mapC)
                checkmap(name, filename, map, flagmap, 0)
    if pcr:
        if flags['nancheck'] and name != 'Ldd':
            nanCheckMap(map, filename, name)
        return map
    elif isinstance(mapC, np.ndarray):
        return mapC.astype(float)
    else:
        if flags['nancheck'] and name != 'Ldd':
            nanCheckMap(mapC, filename, name)
        return mapC


def takeClosest(myList, myNumber):
    """ Returns the closest left value to myNumber in myList
    
    Assumes myList is sorted. Returns closest left value to myNumber.
    If myList is sorted in raising order, it returns the closest smallest value.
    https://stackoverflow.com/questions/12141150/from-list-of-integers-get-number-closest-to-a-given-value
    
    :param myList: list of ordered values
    :param myNumber: number to be searche in myList
    :return: closest left number to myNumber in myList
    """
    pos = bisect_left(myList, myNumber)
    if pos == 0:
        return myList[0]
    if pos == len(myList):
        return myList[-1]
    before = myList[pos - 1]
    # after = myList[pos]
    # if after - myNumber < myNumber - before:
    #    return after
    # else:
    return before


def loadLAI(value, pcrvalue, i, pcr=False):
    """
    load Leaf are map stacks  or water use maps stacks
    """
    pcrmap = False
    settings = LisSettings.instance()
    flags = settings.flags

    try:
        map = iterReadPCRasterMap(pcrvalue)
        filename = pcrvalue
        pcrmap = True
    except:
        filename = os.path.splitext(value)[0] + '.nc'
        # get mapextend of netcdf map
        # and calculate the cutting
        cut0, cut1, cut2, cut3 = mapattrNetCDF(filename)

        nf1 = iterOpenNetcdf(filename, "", 'r')
        # Only one variable must be present in netcdf files
        num_dims = 3 if 'time' in nf1.variables else 2
        varname = [v for v in nf1.variables if len(nf1.variables[v].dimensions) == num_dims][0]
        mapnp = nf1.variables[varname][i, cut2:cut3, cut0:cut1]
        nf1.close()
        mapC = compressArray(mapnp, pcr=False, name=filename)
        # mapnp[np.isnan(mapnp)] = -9999
        # map = numpy2pcr(Scalar, mapnp, -9999)
        # if check use a pcraster map
        if flags['checkfiles'] or pcr:
            map = decompress(mapC)
    if pcrmap: mapC = compressArray(map,name=filename)
    if flags['checkfiles']:
        checkmap(os.path.basename(pcrvalue), filename, map, True, 0)
    map_out = map if pcr else mapC
    if flags['nancheck']:
        nanCheckMap(map_out, filename, "'LAI*Maps' or 'WFractionMaps'")
    return map_out
    # if pcr:
    #     if flags['nancheck']:
    #         nanCheckMap(map, filename, "'LAI*Maps' or 'WFractionMaps'")
    #     return map
    # else:
    #     if flags['nancheck']:
    #         nanCheckMap(mapC, filename, "'LAI*Maps' or 'WFractionMaps'")
    #     return mapC


def readmapsparse(name, time, oldmap):
    """
    load stack of maps 1 at each timestamp in Pcraster format
    """
    filename = generateName(name, time)
    flags = LisSettings.instance().flags
    try:
        map = iterReadPCRasterMap(filename)
        find = 1
    except:
        find = 2
        if oldmap is None:
            for i in range(time - 1, 0, -1):
                altfilename = generateName(name, i)
                if os.path.exists(altfilename):
                    map = iterReadPCRasterMap(altfilename)
                    find = 1
                    # break
            if find == 2:
                msg = "no map in stack has a smaller time stamp than: " + filename
                raise LisfloodError(msg)
        else:
            map = oldmap
            if flags['loud']:
                s = " last_%s" % (os.path.basename(name))
                print(s)
    if flags['checkfiles']:
        checkmap(os.path.basename(name), filename, map, True, find)
    if flags['nancheck']:
        nanCheckMap(map, filename, name)
    mapC = compressArray(map,name=filename)
    return mapC


def readnetcdf(name, time, timestampflag='exact', averageyearflag=False):
    """ Read maps from netCDF stacks (forcings, fractions, water demand)

    Read maps from netCDF stacks (forcings, fractions, water demand).
    Maps are read by date, so stacks can start at every date also different from CalendarDayStart.
    Units for stacks can be different from model timestep.
    It can read sub-daily steps.
    timestampflag indicates whether to load data with the exact time stamp ('exact'), or the data with the closest time
    stamp when the exact one is not available ('closest').
    averageyearflag indicates whether to load data from a netcdf file containing one single "average" year (it's used for
    water demand and landuse changes in time).

    :param name: string containing path and name of netCDF file to be read
    :param time: current simulation timestep of the model as integer number (referred to CalendarStartDay)
    :param timestampflag: look for exact time stamp in netcdf file ('exact') or for the closest (left) time stamp available ('closest')
    :param averageyearflag: if True, use "average year" netcdf file over the entire model simulation period
    :returns: content of netCDF map for timestep "time" (mapC)
    :except: if current simulation timestep is not stored in the stack, it stops with error message (if timestampflag='exact')
    """

    filename = name + ".nc" if not name.endswith('.nc') else name
    nf1 = iterOpenNetcdf(filename, "Netcdf map stacks: \n", "r")

    # read information from netCDF file
    variable_name = [k for k in nf1.variables if len(nf1.variables[k].dimensions) == 3][0]  # get the variable with 3 dimensions (variable order not relevant)
    t_steps = nf1.variables['time'][:]    # get values for timesteps ([  0.,  24.,  48.,  72.,  96.])
    t_unit = nf1.variables['time'].units  # get unit (u'hours since 2015-01-01 06:00:00')
    t_cal = get_calendar_type(nf1)
    # CM: get year from time unit in case average year is used
    if averageyearflag:
        # CM: get date of the first step in netCDF file containing average year values
        first_date = num2date(t_steps[0], t_unit, t_cal)
        # CM: get year of the first step in netCDF file containing average year values
        t_ref_year = first_date.year
    settings = LisSettings.instance()
    binding = settings.binding
    flags = settings.flags
    begin = calendar(binding['CalendarDayStart'], binding['calendar_type'])
    dt_sec = float(binding['DtSec'])
    dt_day = float(dt_sec / 86400)
    # Time step, expressed as fraction of day (same as self.var.DtSec and self.var.DtDay)

    # get date of current simulation step
    currentDate = calendar(time, binding['calendar_type'])
    if type(currentDate) is not datetime.datetime:
        currentDate = begin + datetime.timedelta(days=(currentDate - 1) * dt_day)

    # if reading from an average year NetCDF stack, ignore the year in current simulation date and change it to the netCDF time unit year
    if averageyearflag:
        try:
            currentDate = currentDate.replace(year=t_ref_year)
        except:
            # CM: if simulation year is leap and average year is not, switch 29/2 with 28/2
            currentDate = currentDate.replace(day=28)
            currentDate = currentDate.replace(year=t_ref_year)

    # get timestep in netCDF file corresponding to current simulation date
    current_ncdf_step = date2num(currentDate, units=t_unit, calendar=t_cal)

    # read netCDF map
    if not (current_ncdf_step in t_steps):
        if (timestampflag == 'exact'):
            # look for exact time stamp when loading data
            msg = "Date " + str(currentDate) + " not stored in " + filename
            raise LisfloodError(msg)
        elif (timestampflag == 'closest'):
            # CM: get the closest value
            current_ncdf_step_new = takeClosest(t_steps, current_ncdf_step)
            # CM: set current_ncdf_step to the closest available time step in netCDF file
            current_ncdf_step = current_ncdf_step_new

    # get index of timestep in netCDF file corresponding to current simulation date
    current_ncdf_index = np.where(t_steps == current_ncdf_step)[0][0]

    # crop map if subcatchment
    cutmap = CutMap.instance()
    mapnp = nf1.variables[variable_name][current_ncdf_index, cutmap.cuts[2]:cutmap.cuts[3], cutmap.cuts[0]:cutmap.cuts[1]]
    nf1.close()

    mapC = compressArray(mapnp, pcr=False, name=filename)
    if flags['checkfiles']:
        timename = os.path.basename(name) + str(time)
        checkmap(timename, filename, decompress(mapC), True, 1)
    if flags['nancheck']:
        nanCheckMap(mapC, filename, name)
    return mapC


def readnetcdfsparse(name, time, oldmap):
    """
    NO LONGER USED
    load stack of maps 1 at each timestamp in Netcdf format
    """
    try:
        mapC = readnetcdf(name, time)
        find = 1
        # print name+str(time)+"   "+str(find)
    except:
        find = 2
        if oldmap is None:
            for i in range(time - 1, 0, -1):
                try:
                    mapC = readnetcdf(name, i)
                    find = 1
                    break
                except:
                    pass
                # print name+"   "+str(time)+"   "+str(find)+"   "+str(i)
            if find == 2:
                msg = "no map in stack has a smaller time stamp than: " + str(time)
                raise LisfloodError(msg)
        else:
            settings = LisSettings.instance()
            flags = settings.flags
            mapC = oldmap
            if flags['loud']:
                s = " last_" + (os.path.basename(name)) + str(time)
                # print s,
    return mapC


def checknetcdf(name, start, end):
    """ Check available time steps in netCDF input file
    
    Check available timesteps in netCDF file. Get first and last available timestep in netCDF file and compare with
    first and last computation timestep of the model.
    It can use sub-daily steps.
    
    :param name: string containing path and name of netCDF file
    :param start: initial date or step number of model simulation
    :param end: final date or step of model simulation  
    :return: none
    :raises Exception: stop if netCDF maps do not cover simulation time period
    """
    settings = LisSettings.instance()
    binding = settings.binding
    filename = name + ".nc"
    nf1 = iterOpenNetcdf(filename, "Netcdf map stacks: \n", "r")

    # read information from netCDF file
    t_steps = nf1.variables['time'][:]    # get values for timesteps ([  0.,  24.,  48.,  72.,  96.])
    t_unit = nf1.variables['time'].units  # get unit (u'hours since 2015-01-01 06:00:00')
    t_cal = get_calendar_type(nf1)
    if t_cal != binding['calendar_type']:
        warnings.warn(calendar_inconsistency_warning(filename, t_cal, binding['calendar_type']))

    # get date of first available timestep in netcdf file
    date_first_step_in_ncdf = num2date(t_steps[0], units=t_unit, calendar=t_cal)
    # get date of last available timestep in netcdf file
    date_last_step_in_ncdf = num2date(t_steps[-1], units=t_unit, calendar=t_cal)

    nf1.close()
    #calendar date start (CalendarDayStart)
    begin = calendar(binding['CalendarDayStart'], binding['calendar_type'])
    DtSec = float(binding['DtSec'])
    DtDay = DtSec / 86400.
    # Time step, expressed as fraction of day (same as self.var.DtSec and self.var.DtDay)

    date_first_sim_step = calendar(start, binding['calendar_type'])
    if not isinstance(date_first_sim_step, (datetime.datetime, real_datetime)):
        date_first_sim_step = begin + datetime.timedelta(days=(date_first_sim_step - 1) * DtDay)
    if (date_first_sim_step < date_first_step_in_ncdf):
        msg = "First simulation time step is before first time step in netCDF input data file \n" \
              "File name: "+ filename +"\n" \
              "netCDF start date: "+ date_first_step_in_ncdf.strftime('%d/%m/%Y %H:%M') +"\n" \
              "simulation start date: "+ date_first_sim_step.strftime('%d/%m/%Y %H:%M')
        raise LisfloodError(msg)

    date_last_sim_step = calendar(end, binding['calendar_type'])
    if not isinstance(date_last_sim_step, (datetime.datetime, real_datetime)):
    # if type(date_last_sim_step) is not datetime.datetime:
        date_last_sim_step = begin + datetime.timedelta(days=(date_last_sim_step - 1) * DtDay)
    if (date_last_sim_step > date_last_step_in_ncdf):
        msg = "Last simulation time step is after last time step in netCDF input data file \n" \
              "File name: " + filename +"\n" \
              "netCDF last date: " + date_last_step_in_ncdf.strftime('%d/%m/%Y %H:%M') +"\n" \
              "simulation last date: " + date_last_sim_step.strftime('%d/%m/%Y %H:%M')
        raise LisfloodError(msg)
    return


def generateName(name, time):
    """Returns a filename based on the name and time step passed in.
    The resulting name obeys the 8.3 DOS style format. The time step
    will be added to the end of the filename and be prepended by 0's if
    needed.
    The time step normally ranges from [1, nrTimeSteps].
    The length of the name should be max 8 characters to leave room for
    the time step.
    The name passed in may contain a directory name.
    See also: generateNameS(), generateNameST()
    """
    head, tail = os.path.split(name)
    if re.search("\.", tail):
        msg = "File extension given in '" + name + "' not allowed"
        raise LisfloodError(msg)
    if len(tail) == 0:
        msg = "No filename specified"
        raise LisfloodError(msg)
    if len(tail) > 8:
        msg = "Filename '" + name + "' must be shorter than 8 characters"
        raise LisfloodError(msg)
    if time < 0:
        msg = "Timestep must be larger than 0"
        raise LisfloodError(msg)

    nr = "%d" % (time)
    space = 11 - (len(tail) + len(nr))
    assert space >= 0
    result = "%s%s%s" % (tail, space * "0", nr)
    result = "%s.%s" % (result[:8], result[8:])
    assert len(result) == 12
    return os.path.join(head, result)


def dumpObject(name, var, num):
  path1 = os.path.join(str(num), 'stateVar',name)
  file_object1 = open(path1, 'w')
  pickle.dump(var, file_object1)
  file_object1.close()


def loadObject(name, num):
  path1 = os.path.join(str(num), 'stateVar', name)
  filehandler1 = open(path1, 'r')
  #read a string from the open file object file and interpret it as a pickle data stream, rec
  var = pickle.load(filehandler1)
  filehandler1.close()
  return(var)


def dumpPCRaster(name, var, num):
  path1 = os.path.join(str(num), 'stateVar',name)
  pcraster.report(var, path1)


def loadPCRaster(name, num):
  path1 = os.path.join(str(num), 'stateVar',name)
  var = iterReadPCRasterMap(path1)
  return(var)

def perturbState(var, method = "normal", minVal=0, maxVal=1, mu=0, sigma=1, spatial=True, single=True):
  try:
    numVals = len(var)
  except:
    numVals = 1
  if method == "normal":
    if spatial:
      domain = len(var[0])
      out = var
      for i in range(numVals):
        out[i] = np.minimum(np.maximum(np.random.normal(mu, sigma, domain), minVal), maxVal)
    else:
      if single:
        out = np.minimum(np.maximum(np.random.normal(mu, sigma, numVals), minVal), maxVal)
      else:
        out = list(np.minimum(np.maximum(np.random.normal(mu, sigma, numVals), minVal), maxVal))
  if method == "uniform":
    if spatial:
      domain = len(var[0])
      out = var
      for i in range(numVals):
        out[i] = np.random.uniform(minVal, maxVal, domain)
    else:
      if single:
        out = np.random.uniform(minVal, maxVal, numVals)
      else:
        out = list(np.random.uniform(minVal, maxVal, numVals))
  return(out)


def read_tss_header(tssfilename):
    """ Read header of a tss file (used in inflow)
        :param tssfilename  path and name of the tss
        :returns outlets_id  list of column names in tss file 
    """
    with open(tssfilename) as fp:
        rec = fp.readline()
        if rec.split()[0] == 'timeseries':
            # LISFLOOD tss file with header
            # get total number of outlets
            outlets_tot_number = int(fp.readline())
            fp.readline()
            outlets_id = []
            for i in range(0, outlets_tot_number - 1):
                rec = fp.readline()
                rec = int(rec.strip())
                outlets_id.append(rec)  #Lisflood ID code for output points
            # read tss data
            # tssdata = pd.read_table(tssfilename, delim_whitespace=True, header=None, names=outlets_id, index_col=0,
            #                        skiprows=outlets_tot_number + 2)

        else:
            # LISFLOOD tss file without header (table)
            numserie = len(rec.split())
            outlets_id = []
            for i in range(1, numserie):
                outlets_id.append(i)  #Lisflood progressive ID code for output points
            # read tss data
            # tssdata = pd.read_table(tssfilename, delim_whitespace=True, header=None, names=outlets_id, index_col=0)
    fp.close()
    return outlets_id


def nanCheckMap(data, filename, name):
    """Checks for numpy.nan on simulated pixels: if any is found, a warning is raised"""
    is_nan = np.isnan(compressArray(data) if isinstance(data, pcraster._pcraster.Field) else data)
    if is_nan.any():
        warnings.warn(LisfloodWarning("Warning: {} of {} land values of {} (binding: '{}') are NaN".format(is_nan.sum(), is_nan.size, filename, name)))<|MERGE_RESOLUTION|>--- conflicted
+++ resolved
@@ -115,13 +115,10 @@
     x1, x2, y1, y2 = [nf1.variables[v][j] for v in spatial_dims for j in (0, 1)]
     nf1.close()
     maskattrs = MaskAttrs.instance()
-<<<<<<< HEAD
-    cell_x = maskattrs['cell'] - np.round(np.abs(x2 - x1), 4) # this must be same precision as pcraster.clone().cellsize()
-    cell_y = maskattrs['cell'] - np.round(np.abs(y2 - y1), 4) # this must be same precision as pcraster.clone().cellsize()
-=======
+
     cell_x = maskattrs['cell'] - np.abs(x2 - x1) # this must be same precision as pcraster.clone().cellsize()
     cell_y = maskattrs['cell'] - np.abs(y2 - y1) # this must be same precision as pcraster.clone().cellsize()
->>>>>>> 29d14056
+
     if abs(cell_x) > 10**-5 or abs(cell_y) > 10**-5:
         raise LisfloodError("Cell size different in maskmap {} and {}".format(
             LisSettings.instance().binding['MaskMap'], filename)
