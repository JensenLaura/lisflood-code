"""

Copyright 2019 European Union

Licensed under the EUPL, Version 1.2 or as soon they will be approved by the European Commission  subsequent versions of the EUPL (the "Licence");

You may not use this work except in compliance with the Licence.
You may obtain a copy of the Licence at:

https://joinup.ec.europa.eu/sites/default/files/inline-files/EUPL%20v1_2%20EN(1).txt

Unless required by applicable law or agreed to in writing, software distributed under the Licence is distributed on an "AS IS" basis,
WITHOUT WARRANTIES OR CONDITIONS OF ANY KIND, either express or implied.
See the Licence for the specific language governing permissions and limitations under the Licence.

"""
<<<<<<< HEAD
=======
from __future__ import print_function, absolute_import
#from msilib.schema import Property

>>>>>>> b3c3ba38
import os
import numpy as np
from pcraster import ifthen, catchmenttotal, mapmaximum

from .zusatz import TimeoutputTimeseries
from .add1 import decompress, valuecell, loadmap, compressArray
from .netcdf import write_netcdf_header, iterOpenNetcdf, nanCheckMap, uncompress_array
from .errors import LisfloodFileError, LisfloodWarning
from .settings import inttodate, CDFFlags, LisSettings


# ------------------------------------------------------------------------
# Writer classes
# ------------------------------------------------------------------------
class Writer():
<<<<<<< HEAD
    """ Abstract writer class
    """

    def stage(self, map_data):
        """ Registers the output data and store it in the object for future write
            Implemented here as the staging depends on the type of outputs
        """
        raise NotImplementedError

    def write(self, start_date, rep_steps):
        """ Write the staged data

        Parameters
        ----------
        start_date : datetime.datetime object
            Start date to write in the output file
        rep_steps : list
            List of steps to write
        """
        raise NotImplementedError

    def _extract_map(self):
        """ Private, extracts the output map from the variable (self.var) object
        """
        what = 'self.var.' + self.map_value.output_var
        try:
            map_data = eval(what)
        except:
            map_data = None
            raise Exception(f'ERROR! {self.map_value.output_var} could not be found for outputs. \
            Variable needs to be initialised in the initial() function of the relevant hydrological module')

        return np.copy(map_data)


class NetcdfWriter(Writer):
    """ Main NetCDF writer class, handles single step outputs
    """

    def __init__(self, var, map_key, map_value, map_path, frequency=None):

        self.settings = LisSettings.instance()

        self.var = var

        self.map_key = map_key
        self.map_value = map_value
        self.map_path = map_path
        self.map_name = os.path.basename(self.map_path)
        self.map_path = map_path+'.nc'

        self.frequency = frequency

        self.data = None

    def stage(self):
        self.data = self._extract_map()
        flags = self.settings.flags
        if flags['nancheck']:
            nanCheckMap(self.data, self.map_name, self.map_key)
    
    def write(self, start_date, rep_steps):
        if self.data is not None:
            nf1 = write_netcdf_header(self.settings, self.map_name, self.map_path, self.var.DtDay,
                                    self.map_key, self.map_value.output_var, self.map_value.unit,
                                    start_date, rep_steps, self.frequency)

            map_np = uncompress_array(self.data)

            nf1.variables[self.map_name][:, :] = map_np

            nf1.close()
        else:
            raise Exception('You need to stage the variable data before writing!')


class NetcdfStepsWriter(NetcdfWriter):
    """ Extension of the NetcdfWriter class to handle multiple steps outputs
    """

    def __init__(self, var, map_key, map_value, map_path, frequency, flag, end_step):

        self.settings = LisSettings.instance()
        binding = self.settings.binding

        self.flag = flag
        self.chunks = int(binding['OutputMapsChunks'])
        self.end_step = end_step
        self.step_range = []
        self.data_steps = []

        super().__init__(var, map_key, map_value, map_path, frequency)

    def _checkpoint(self):
        """ Private, makes sure this is the right time to write
        """
        write = False
        end_run = self.var.currentTimeStep() == self.end_step
        if len(self.data_steps) == self.chunks or end_run:
            write = True
        return write

    def stage(self):
        map_np = self._extract_map()

        cdfflags = CDFFlags.instance()
        step = cdfflags[self.flag]

        flags = LisSettings.instance().flags
        if flags['nancheck']:
            nanCheckMap(map_np, self.map_name, self.map_key)
    
        self.step_range.append(step)
        self.data_steps.append(map_np)

    def write(self, start_date, rep_steps):
        if self._checkpoint():
            if self.data_steps:
                if self.step_range[0] == 0:
                    nf1 = write_netcdf_header(self.settings, self.map_name, self.map_path, self.var.DtDay,
                                            self.map_key, self.map_value.output_var, self.map_value.unit,
                                            start_date, rep_steps, self.frequency)
                else:
                    nf1 = iterOpenNetcdf(self.map_path, "", 'a', format='NETCDF4')

                for step, data in zip(self.step_range, self.data_steps):
                    nf1.variables[self.map_name][step, :, :] = uncompress_array(data)

                nf1.close()

                # clear lists for next chunk
                self.step_range.clear()
                self.data_steps.clear()
            else:
                raise Exception('You need to stage data before writing!')


class PCRasterWriter(Writer):
    """ Main PCRaster writer class
        Doesn't require another class to handle multiple steps as PCRaster doesn't support temporal metadata
        Writing outputs in temporal chunks not supported for PCRaster
    """

    def __init__(self, var, map_path):
        self.var = var
        self.map_path = map_path
        self.data = None

    def stage(self):
        self.data = self._extract_map()

    def write(self, start_date, rep_steps):
        if self.data is not None:
            self.var.report(decompress(self.data), str(self.map_path))
        else:
            raise Exception('You need to stage data before writing!')


# ------------------------------------------------------------------------
# Map Output classes
# ------------------------------------------------------------------------
class MapOutput():
    """ Base output class, can't be used directly
        Stores the output parameters:
            - variable name and path
            - frequency of output
            - output path
            - writer object
    """

    def __init__(self, var, out_type, frequency, map_key, map_value):
        """ MapOutput Constructor
        
        Parameters
        ----------
        var : object
            Lisflood variable object
        out_type : str
            Output type (end, steps or all)
        frequency : str
            Output frequency (all, monthly or yearly) 
        map_key : str
            Output convention (typically CF) name 
        map_value : str
            Lisflood variable name  
        
        Returns
        -------
        object
            MapOutput object
        """

        self.settings = LisSettings.instance()
        option = self.settings.options

        self.var = var

        cdfflags = CDFFlags.instance()
        self.flag = cdfflags.get_flag(out_type, frequency)
        self.frequency = frequency

        self.map_key = map_key
        self.map_value = map_value
        self.map_path = self._extract_path()

        # staging data
        self.step = None

        if self.is_valid():
            if option['writeNetcdf'] or option['writeNetcdfStack']:
                if self.flag == 0:
                    self.writer = NetcdfWriter(self.var, self.map_key, self.map_value, self.map_path)
                else:
                    self.writer = NetcdfStepsWriter(self.var, self.map_key, self.map_value, self.map_path, self.frequency, self.flag, self._rep_steps[-1])
            else:  # PCRaster
                self.writer = PCRasterWriter(self.var, self.map_path)
    
    def _extract_path(self):
        """ Extracts output path from settings
        """
        binding = self.settings.binding
        # report end map filename
        if self.settings.mc_set:
            # MonteCarlo model
            map_path = os.path.join(str(self.var.currentSampleNumber()), binding[self.map_key].split("/")[-1])
        else:
            map_path = binding.get(self.map_key)
        return map_path
    
    def _output_checkpoint(self):
        """ Check if it's the right time to output
        """
        raise NotImplementedError

    @property
    def _start_date(self):
        """ Start data of the dataset
        """
        raise NotImplementedError

    @property
    def _rep_steps(self):
        """ Reporting steps
        """
        raise NotImplementedError

    def is_valid(self):
        """ Checks if output is valid (if path is not None)
        """
        valid = True
        if self.map_path is None:
            valid = False
        return valid
    
    def stage(self):
        """ Registers map for output at current step
        """
        self.step = self.var.currentTimeStep()
        if self._output_checkpoint():
            self.writer.stage()
    
    def write(self):
        """ Writes staged maps
        """
        if self._output_checkpoint():
            return self.writer.write(self._start_date, self._rep_steps)
    

class MapOutputEnd(MapOutput):
    """ Extension of the base MapOutput class for end files
    """

    def __init__(self, var, map_key, map_value):
        settings = LisSettings.instance()
        self.binding = settings.binding
        out_type = 'end'
        frequency = None
        super().__init__(var, out_type, frequency, map_key, map_value)
    
    def _output_checkpoint(self):
        check = self.step == self.var.nrTimeSteps()
        return check
    
    @property
    def _start_date(self):
        start_date = inttodate(self.step - 1, self.var.CalendarDayStart, self.binding)
        return start_date

    @property
    def _rep_steps(self):
        return None


class MapOutputSteps(MapOutput):
    """ Extension of the base MapOutput class for outputs at specific steps
    """

    def __init__(self, var, map_key, map_value, frequency):
        out_type = 'steps'
        if len(var.ReportSteps) > 0:
            self._start_date_val = var.CalendarDayStart
            self._rep_steps_val = var.ReportSteps
        super().__init__(var, out_type, frequency, map_key, map_value)
    
    def is_valid(self):
        valid = False
        if len(self.var.ReportSteps) > 0:
            valid = True
        return valid and super().is_valid()

    def _output_checkpoint(self):
        cdfflags = CDFFlags.instance()
        freq_check = cdfflags.frequency_check(self.var, self.frequency)
        check = (self.step in self.var.ReportSteps) and freq_check
        return check

    @property
    def _start_date(self):
        return self._start_date_val

    @property
    def _rep_steps(self):
        return self._rep_steps_val


class MapOutputAll(MapOutput):
    """ Extension of the base MapOutput class for outputs at all steps
    """

    def __init__(self, var, map_key, map_value, frequency):
        out_type = 'all'
        settings = LisSettings.instance()
        binding = settings.binding
        self._start_date_val = var.CalendarDayStart
        self._rep_steps_val = range(binding['StepStartInt'],binding['StepEndInt']+1)
        super().__init__(var, out_type, frequency, map_key, map_value)
    
    def _output_checkpoint(self):
        cdfflags = CDFFlags.instance()
        check = cdfflags.frequency_check(self.var, self.frequency)
        return check

    @property
    def _start_date(self):
        return self._start_date_val

    @property
    def _rep_steps(self):
        return self._rep_steps_val

# ------------------------------------------------------------------------
# Output factory
# ------------------------------------------------------------------------

class OutputMapsFactory():
    """ Handles all the maps outputs
        Registers them in dedicated lists at construction
        Loops the outputs and write them when write() called
    """

    def __init__(self, var):

        self.var = var

        settings = LisSettings.instance()

        report_maps_end = settings.report_maps_end
        report_maps_steps = settings.report_maps_steps
        report_maps_all = settings.report_maps_all

        outputs = []
        
        for map_key, map_value in report_maps_end.items():
            out = MapOutputEnd(var, map_key, map_value)
            if out.is_valid():
                outputs.append(out)

        for map_key, map_value in report_maps_steps.items():
            if map_value.monthly:
                out = MapOutputSteps(var, map_key, map_value, frequency='monthly')
            elif map_value.yearly:
                out = MapOutputSteps(var, map_key, map_value, frequency='yearly')
            else:
                out = MapOutputSteps(var, map_key, map_value, frequency='all')
            if out.is_valid():
                outputs.append(out)
            
        for map_key, map_value in report_maps_all.items():
            if map_value.monthly:
                out = MapOutputAll(var, map_key, map_value, frequency='monthly')
            elif map_value.yearly:
                out = MapOutputAll(var, map_key, map_value, frequency='yearly')
            else:
                out = MapOutputAll(var, map_key, map_value, frequency='all')
            if out.is_valid():
                outputs.append(out)

        check_duplicates = []
        outputs_clean = []
        for out in outputs:
            if out.map_path in check_duplicates:
                print(f'Warning! Output map {out.map_path} is duplicated, check list of outputs')
            else:
                check_duplicates.append(out.map_path)
                outputs_clean.append(out)

        self.output_maps = outputs_clean

    def write(self):
        # synchronous approach, no real need to stage and then write
        # so done directly here
        for out in self.output_maps:
            out.stage()
            out.write()


class OutputMapsFactoryThreads(OutputMapsFactory):
    """ Extension of the OutputMapsFactory class
        Allows asynchronous writing on threads
        NOT FULLY TESTED, USE AS A PROOF OF CONTEXT
    """

    def __init__(self, var):
        super().__init__(var)

        from multiprocessing import pool
        self.thread_pool = pool.ThreadPool(16)
        self.thread_out = None

    def write(self):
        # make sure that previous step finished writing, then stage data
        if self.thread_out is not None:
            self.thread_out.wait()
    
        for out in self.output_maps:
            out.stage()

        # quickly wraps OutputMaps write function to allow the use of map_async
        def write_output(output_map):
            output_map.write()
        
        # write outputs using thread pool
        if self.output_maps:
            self.thread_out = self.thread_pool.map_async(write_output, self.output_maps)

        # for last step, wait until everything is finished
        if self.var.currentTimeStep() == self.var.nrTimeSteps() and self.thread_out is not None:
            self.thread_out.wait()
=======

    def write(self, map_data, start_date, rep_steps):
        raise NotImplementedError


class NetcdfWriter(Writer):

    def __init__(self, var, map_key, map_value, map_path, frequency=None):

        self.var = var

        self.map_key = map_key
        self.map_value = map_value
        self.map_path = map_path
        self.map_name = os.path.basename(self.map_path)
        self.map_path = map_path+'.nc'

        self.frequency = frequency

    def write(self, map_data, start_date, rep_steps):
        
        nf1 = write_netcdf_header(self.map_name, self.map_path, self.var.DtDay,
                                  self.map_key, self.map_value.output_var, self.map_value.unit, 'd', 
                                  start_date, rep_steps, self.frequency)

        flags = LisSettings.instance().flags
        if flags['nancheck']:
            nanCheckMap(map_data, self.map_name, self.map_key)
        
        map_np = uncompress_array(map_data)
        
        nf1.variables[self.map_name][:, :] = map_np

        nf1.close()


class NetcdfStepsWriter(NetcdfWriter):

    def __init__(self, var, map_key, map_value, map_path, frequency, flag, end_step):

        settings = LisSettings.instance()
        binding = settings.binding

        self.flag = flag
        self.chunks = int(binding['OutputMapsChunks'])
        self.end_step = end_step
        self.step_range = []
        self.data_steps = []

        super().__init__(var, map_key, map_value, map_path, frequency)

    def checkpoint(self):
        write = False
        end_run = self.var.currentTimeStep() == self.end_step
        if len(self.data_steps) == self.chunks or end_run:
            write = True
        return write

    def write(self, map_data, start_date, rep_steps):
        
        cdfflags = CDFFlags.instance()
        step = cdfflags[self.flag]

        flags = LisSettings.instance().flags
        if flags['nancheck']:
            nanCheckMap(map_data, self.map_name, self.map_key)

        map_np = uncompress_array(map_data)

        self.step_range.append(step)
        self.data_steps.append(map_np)

        if self.checkpoint():

            if self.step_range[0] == 0:
                nf1 = write_netcdf_header(self.map_name, self.map_path, self.var.DtDay,
                                        self.map_key, self.map_value.output_var, self.map_value.unit, 'd', 
                                        start_date, rep_steps, self.frequency)
            else:
                nf1 = iterOpenNetcdf(self.map_path, "", 'a', format='NETCDF4')

            for step, data in zip(self.step_range, self.data_steps):
                nf1.variables[self.map_name][step, :, :] = data

            nf1.close()

            # clear lists for next chunk
            self.step_range.clear()
            self.data_steps.clear()


class PCRasterWriter(Writer):

    def __init__(self, var, map_path):
        self.var = var
        self.map_path = map_path

    def write(self, map_data, start_date, rep_steps):
            self.var.report(decompress(map_data), str(self.map_path))


# ------------------------------------------------------------------------
# Map Output classes
# ------------------------------------------------------------------------
class MapOutput():

    def __init__(self, var, out_type, frequency, map_key, map_value):

        settings = LisSettings.instance()
        option = settings.options

        self.var = var

        cdfflags = CDFFlags.instance()
        self.flag = cdfflags.get_flag(out_type, frequency)
        self.frequency = frequency

        self.map_key = map_key
        self.map_value = map_value
        self.map_path = self.extract_path(settings)

        if self.is_valid():
            if option['writeNetcdf'] or option['writeNetcdfStack']:
                if self.flag == 0:
                    self.writer = NetcdfWriter(self.var, self.map_key, self.map_value, self.map_path)
                else:
                    self.writer = NetcdfStepsWriter(self.var, self.map_key, self.map_value, self.map_path, self.frequency, self.flag, self.rep_steps[-1])
            else:  # PCRaster
                self.writer = PCRasterWriter(self.var, self.map_path)

    def is_valid(self):
        valid = True
        # map_data = self.extract_map()
        # if map_data is None or self.map_path is None:
        #     valid = False
        if self.map_path is None:
            valid = False
        return valid

    def extract_map(self):
        what = 'self.var.' + self.map_value.output_var
        try:
            map_data = eval(what)
        except:
            map_data = None
            raise Exception(f'ERROR! {self.map_value.output_var} could not be found for outputs. \
            Variable needs to be initialised in the initial() function of the relevant hydrological module')
        return map_data

    def extract_path(self, settings):
        binding = settings.binding
        # report end map filename
        if settings.mc_set:
            # MonteCarlo model
            map_path = os.path.join(str(self.var.currentSampleNumber()), binding[self.map_key].split("/")[-1])
        else:
            map_path = binding.get(self.map_key)
        return map_path
    
    def output_checkpoint(self):
        raise NotImplementedError

    @property
    def start_date(self):
        raise NotImplementedError

    @property
    def rep_steps(self):
        raise NotImplementedError

    def write(self):
        if self.output_checkpoint():
            map_data = self.extract_map()
            self.writer.write(map_data, self.start_date, self.rep_steps)


class MapOutputEnd(MapOutput):

    def __init__(self, var, map_key, map_value):
        out_type = 'end'
        frequency = None
        super().__init__(var, out_type, frequency, map_key, map_value)
    
    def output_checkpoint(self):
        check = self.var.currentTimeStep() == self.var.nrTimeSteps()
        return check
    
    @property
    def start_date(self):
        start_date = inttodate(self.var.currentTimeStep() - 1, self.var.CalendarDayStart)
        return start_date

    @property
    def rep_steps(self):
        return None

class MapOutputSteps(MapOutput):

    def __init__(self, var, map_key, map_value, frequency):
        out_type = 'steps'
        if len(var.ReportSteps) > 0:
            self._start_date = var.CalendarDayStart
            self._rep_steps = var.ReportSteps
        super().__init__(var, out_type, frequency, map_key, map_value)
    
    def is_valid(self):
        valid = False
        if len(self.var.ReportSteps) > 0:
            valid = True
        return valid and super().is_valid()

    def output_checkpoint(self):
        cdfflags = CDFFlags.instance()
        freq_check = cdfflags.frequency_check(self.var, self.frequency)
        check = (self.var.currentTimeStep() in self.var.ReportSteps) and freq_check
        return check

    @property
    def start_date(self):
        return self._start_date

    @property
    def rep_steps(self):
        return self._rep_steps


class MapOutputAll(MapOutput):

    def __init__(self, var, map_key, map_value, frequency):
        out_type = 'all'
        settings = LisSettings.instance()
        binding = settings.binding
        self._start_date = var.CalendarDayStart
        self._rep_steps = range(binding['StepStartInt'],binding['StepEndInt']+1)
        super().__init__(var, out_type, frequency, map_key, map_value)
    
    def output_checkpoint(self):
        cdfflags = CDFFlags.instance()
        check = cdfflags.frequency_check(self.var, self.frequency)
        return check

    @property
    def start_date(self):
        return self._start_date

    @property
    def rep_steps(self):
        return self._rep_steps

# ------------------------------------------------------------------------
# Output factory
# ------------------------------------------------------------------------
def output_maps_factory(var):

    settings = LisSettings.instance()

    report_maps_end = settings.report_maps_end
    report_maps_steps = settings.report_maps_steps
    report_maps_all = settings.report_maps_all

    outputs = []
    
    for map_key, map_value in report_maps_end.items():
        out = MapOutputEnd(var, map_key, map_value)
        if out.is_valid():
            outputs.append(out)

    for map_key, map_value in report_maps_steps.items():
        if map_value.monthly:
            out = MapOutputSteps(var, map_key, map_value, frequency='monthly')
        elif map_value.yearly:
            out = MapOutputSteps(var, map_key, map_value, frequency='yearly')
        else:
            out = MapOutputSteps(var, map_key, map_value, frequency='all')
        if out.is_valid():
            outputs.append(out)
        
    for map_key, map_value in report_maps_all.items():
        if map_value.monthly:
            out = MapOutputAll(var, map_key, map_value, frequency='monthly')
        elif map_value.yearly:
            out = MapOutputAll(var, map_key, map_value, frequency='yearly')
        else:
            out = MapOutputAll(var, map_key, map_value, frequency='all')
        if out.is_valid():
            outputs.append(out)

    check_duplicates = []
    outputs_clean = []
    for out in outputs:
        if out.map_path in check_duplicates:
            print(f'Warning! Output map {out.map_path} is duplicated, check list of outputs')
        else:
            check_duplicates.append(out.map_path)
            outputs_clean.append(out)

    return outputs_clean
>>>>>>> b3c3ba38


# ------------------------------------------------------------------------
# Output Module
# ------------------------------------------------------------------------
class outputTssMap(object):

    """
    # ************************************************************
    # ***** Output of time series (.tss) and maps*****************
    # ************************************************************
    """

    def __init__(self, out_variable):
        self.var = out_variable

    def initial(self):
        """ initial part of the output module
        """
        settings = LisSettings.instance()
        option = settings.options
        flags = settings.flags
        binding = settings.binding
        report_time_serie_act = settings.report_timeseries
        binding['Catchments'] = self.var.Catchments
        # output for single column eg mapmaximum
        self.var.Tss = {}

        for tss in report_time_serie_act:
            where = report_time_serie_act[tss].where
            outpoints = binding[where]
            if where == "Catchments":
                outpoints = decompress(outpoints)
            else:
                coord = binding[where].split()  # could be gauges, sites, lakeSites etc.
                if len(coord) % 2 == 0:
                    outpoints = valuecell(self.var.MaskMap, coord, outpoints)
                else:
                    try:
                        outpoints = loadmap(where, pcr=True)
                        outpoints = ifthen(outpoints != 0, outpoints)
                        # this is necessary if netcdf maps are loaded !! otherwise strange dis.tss
                    except Exception as e:
                        msg = "Setting output points\n {}".format(str(e))
                        raise LisfloodFileError(outpoints, msg)

            if option['MonteCarlo']:
                if os.path.exists(os.path.split(binding[tss])[0]):
                    self.var.Tss[tss] = TimeoutputTimeseries(str(binding[tss].split("/")[-1]), self.var, outpoints, noHeader=flags['noheader'])
                else:
                    msg = "Checking output timeseries \n"
                    raise LisfloodFileError(binding[tss],msg)
            else:
                if os.path.exists(os.path.split(binding[tss])[0]):
                    self.var.Tss[tss] = TimeoutputTimeseries(str(binding[tss]), self.var, outpoints, noHeader=flags['noheader'])
                else:
                    msg = "Checking output timeseries \n"
                    raise LisfloodFileError(str(binding[tss]), msg)

        # initialise output objects
<<<<<<< HEAD
        self.output_maps = OutputMapsFactory(self.var)
=======
        self.output_maps = output_maps_factory(self.var)
>>>>>>> b3c3ba38

    def dynamic(self):
        """ dynamic part of the output module
        """
        # ************************************************************
        # ***** WRITING RESULTS: TIME SERIES *************************
        # ************************************************************

        # if fast init than without time series
        settings = LisSettings.instance()
        option = settings.options
        flags = settings.flags
        report_time_serie_act = settings.report_timeseries

        if not(option['InitLisfloodwithoutSplit']):

            if flags['loud']:
                # print the discharge of the first output map loc
                try:
                    print(" %10.2f" % self.var.Tss["DisTS"].firstout(decompress(self.var.ChanQAvg)))
                except:
                    pass

            for tss in report_time_serie_act:
                # report time series
                what = 'self.var.' + report_time_serie_act[tss].output_var
                how = report_time_serie_act[tss].operation[0] if len(report_time_serie_act[tss].operation) else ''
                if how == 'mapmaximum':
                    changed = compressArray(mapmaximum(decompress(eval(what))))
                    what = 'changed'
                if how == 'total':
                    changed = compressArray(catchmenttotal(decompress(eval(what)) * self.var.PixelAreaPcr, self.var.Ldd) * self.var.InvUpArea)
                    what = 'changed'
                self.var.Tss[tss].sample(decompress(eval(what)))

        # ************************************************************
        # ***** WRITING RESULTS: MAPS   ******************************
        # ************************************************************

<<<<<<< HEAD
        self.output_maps.write()      
=======
        for out in self.output_maps:
            out.write()                   
>>>>>>> b3c3ba38

        # update local output steps
        cdfflags = CDFFlags.instance()
        cdfflags.update(self.var)<|MERGE_RESOLUTION|>--- conflicted
+++ resolved
@@ -14,12 +14,6 @@
 See the Licence for the specific language governing permissions and limitations under the Licence.
 
 """
-<<<<<<< HEAD
-=======
-from __future__ import print_function, absolute_import
-#from msilib.schema import Property
-
->>>>>>> b3c3ba38
 import os
 import numpy as np
 from pcraster import ifthen, catchmenttotal, mapmaximum
@@ -35,7 +29,6 @@
 # Writer classes
 # ------------------------------------------------------------------------
 class Writer():
-<<<<<<< HEAD
     """ Abstract writer class
     """
 
@@ -484,306 +477,6 @@
         # for last step, wait until everything is finished
         if self.var.currentTimeStep() == self.var.nrTimeSteps() and self.thread_out is not None:
             self.thread_out.wait()
-=======
-
-    def write(self, map_data, start_date, rep_steps):
-        raise NotImplementedError
-
-
-class NetcdfWriter(Writer):
-
-    def __init__(self, var, map_key, map_value, map_path, frequency=None):
-
-        self.var = var
-
-        self.map_key = map_key
-        self.map_value = map_value
-        self.map_path = map_path
-        self.map_name = os.path.basename(self.map_path)
-        self.map_path = map_path+'.nc'
-
-        self.frequency = frequency
-
-    def write(self, map_data, start_date, rep_steps):
-        
-        nf1 = write_netcdf_header(self.map_name, self.map_path, self.var.DtDay,
-                                  self.map_key, self.map_value.output_var, self.map_value.unit, 'd', 
-                                  start_date, rep_steps, self.frequency)
-
-        flags = LisSettings.instance().flags
-        if flags['nancheck']:
-            nanCheckMap(map_data, self.map_name, self.map_key)
-        
-        map_np = uncompress_array(map_data)
-        
-        nf1.variables[self.map_name][:, :] = map_np
-
-        nf1.close()
-
-
-class NetcdfStepsWriter(NetcdfWriter):
-
-    def __init__(self, var, map_key, map_value, map_path, frequency, flag, end_step):
-
-        settings = LisSettings.instance()
-        binding = settings.binding
-
-        self.flag = flag
-        self.chunks = int(binding['OutputMapsChunks'])
-        self.end_step = end_step
-        self.step_range = []
-        self.data_steps = []
-
-        super().__init__(var, map_key, map_value, map_path, frequency)
-
-    def checkpoint(self):
-        write = False
-        end_run = self.var.currentTimeStep() == self.end_step
-        if len(self.data_steps) == self.chunks or end_run:
-            write = True
-        return write
-
-    def write(self, map_data, start_date, rep_steps):
-        
-        cdfflags = CDFFlags.instance()
-        step = cdfflags[self.flag]
-
-        flags = LisSettings.instance().flags
-        if flags['nancheck']:
-            nanCheckMap(map_data, self.map_name, self.map_key)
-
-        map_np = uncompress_array(map_data)
-
-        self.step_range.append(step)
-        self.data_steps.append(map_np)
-
-        if self.checkpoint():
-
-            if self.step_range[0] == 0:
-                nf1 = write_netcdf_header(self.map_name, self.map_path, self.var.DtDay,
-                                        self.map_key, self.map_value.output_var, self.map_value.unit, 'd', 
-                                        start_date, rep_steps, self.frequency)
-            else:
-                nf1 = iterOpenNetcdf(self.map_path, "", 'a', format='NETCDF4')
-
-            for step, data in zip(self.step_range, self.data_steps):
-                nf1.variables[self.map_name][step, :, :] = data
-
-            nf1.close()
-
-            # clear lists for next chunk
-            self.step_range.clear()
-            self.data_steps.clear()
-
-
-class PCRasterWriter(Writer):
-
-    def __init__(self, var, map_path):
-        self.var = var
-        self.map_path = map_path
-
-    def write(self, map_data, start_date, rep_steps):
-            self.var.report(decompress(map_data), str(self.map_path))
-
-
-# ------------------------------------------------------------------------
-# Map Output classes
-# ------------------------------------------------------------------------
-class MapOutput():
-
-    def __init__(self, var, out_type, frequency, map_key, map_value):
-
-        settings = LisSettings.instance()
-        option = settings.options
-
-        self.var = var
-
-        cdfflags = CDFFlags.instance()
-        self.flag = cdfflags.get_flag(out_type, frequency)
-        self.frequency = frequency
-
-        self.map_key = map_key
-        self.map_value = map_value
-        self.map_path = self.extract_path(settings)
-
-        if self.is_valid():
-            if option['writeNetcdf'] or option['writeNetcdfStack']:
-                if self.flag == 0:
-                    self.writer = NetcdfWriter(self.var, self.map_key, self.map_value, self.map_path)
-                else:
-                    self.writer = NetcdfStepsWriter(self.var, self.map_key, self.map_value, self.map_path, self.frequency, self.flag, self.rep_steps[-1])
-            else:  # PCRaster
-                self.writer = PCRasterWriter(self.var, self.map_path)
-
-    def is_valid(self):
-        valid = True
-        # map_data = self.extract_map()
-        # if map_data is None or self.map_path is None:
-        #     valid = False
-        if self.map_path is None:
-            valid = False
-        return valid
-
-    def extract_map(self):
-        what = 'self.var.' + self.map_value.output_var
-        try:
-            map_data = eval(what)
-        except:
-            map_data = None
-            raise Exception(f'ERROR! {self.map_value.output_var} could not be found for outputs. \
-            Variable needs to be initialised in the initial() function of the relevant hydrological module')
-        return map_data
-
-    def extract_path(self, settings):
-        binding = settings.binding
-        # report end map filename
-        if settings.mc_set:
-            # MonteCarlo model
-            map_path = os.path.join(str(self.var.currentSampleNumber()), binding[self.map_key].split("/")[-1])
-        else:
-            map_path = binding.get(self.map_key)
-        return map_path
-    
-    def output_checkpoint(self):
-        raise NotImplementedError
-
-    @property
-    def start_date(self):
-        raise NotImplementedError
-
-    @property
-    def rep_steps(self):
-        raise NotImplementedError
-
-    def write(self):
-        if self.output_checkpoint():
-            map_data = self.extract_map()
-            self.writer.write(map_data, self.start_date, self.rep_steps)
-
-
-class MapOutputEnd(MapOutput):
-
-    def __init__(self, var, map_key, map_value):
-        out_type = 'end'
-        frequency = None
-        super().__init__(var, out_type, frequency, map_key, map_value)
-    
-    def output_checkpoint(self):
-        check = self.var.currentTimeStep() == self.var.nrTimeSteps()
-        return check
-    
-    @property
-    def start_date(self):
-        start_date = inttodate(self.var.currentTimeStep() - 1, self.var.CalendarDayStart)
-        return start_date
-
-    @property
-    def rep_steps(self):
-        return None
-
-class MapOutputSteps(MapOutput):
-
-    def __init__(self, var, map_key, map_value, frequency):
-        out_type = 'steps'
-        if len(var.ReportSteps) > 0:
-            self._start_date = var.CalendarDayStart
-            self._rep_steps = var.ReportSteps
-        super().__init__(var, out_type, frequency, map_key, map_value)
-    
-    def is_valid(self):
-        valid = False
-        if len(self.var.ReportSteps) > 0:
-            valid = True
-        return valid and super().is_valid()
-
-    def output_checkpoint(self):
-        cdfflags = CDFFlags.instance()
-        freq_check = cdfflags.frequency_check(self.var, self.frequency)
-        check = (self.var.currentTimeStep() in self.var.ReportSteps) and freq_check
-        return check
-
-    @property
-    def start_date(self):
-        return self._start_date
-
-    @property
-    def rep_steps(self):
-        return self._rep_steps
-
-
-class MapOutputAll(MapOutput):
-
-    def __init__(self, var, map_key, map_value, frequency):
-        out_type = 'all'
-        settings = LisSettings.instance()
-        binding = settings.binding
-        self._start_date = var.CalendarDayStart
-        self._rep_steps = range(binding['StepStartInt'],binding['StepEndInt']+1)
-        super().__init__(var, out_type, frequency, map_key, map_value)
-    
-    def output_checkpoint(self):
-        cdfflags = CDFFlags.instance()
-        check = cdfflags.frequency_check(self.var, self.frequency)
-        return check
-
-    @property
-    def start_date(self):
-        return self._start_date
-
-    @property
-    def rep_steps(self):
-        return self._rep_steps
-
-# ------------------------------------------------------------------------
-# Output factory
-# ------------------------------------------------------------------------
-def output_maps_factory(var):
-
-    settings = LisSettings.instance()
-
-    report_maps_end = settings.report_maps_end
-    report_maps_steps = settings.report_maps_steps
-    report_maps_all = settings.report_maps_all
-
-    outputs = []
-    
-    for map_key, map_value in report_maps_end.items():
-        out = MapOutputEnd(var, map_key, map_value)
-        if out.is_valid():
-            outputs.append(out)
-
-    for map_key, map_value in report_maps_steps.items():
-        if map_value.monthly:
-            out = MapOutputSteps(var, map_key, map_value, frequency='monthly')
-        elif map_value.yearly:
-            out = MapOutputSteps(var, map_key, map_value, frequency='yearly')
-        else:
-            out = MapOutputSteps(var, map_key, map_value, frequency='all')
-        if out.is_valid():
-            outputs.append(out)
-        
-    for map_key, map_value in report_maps_all.items():
-        if map_value.monthly:
-            out = MapOutputAll(var, map_key, map_value, frequency='monthly')
-        elif map_value.yearly:
-            out = MapOutputAll(var, map_key, map_value, frequency='yearly')
-        else:
-            out = MapOutputAll(var, map_key, map_value, frequency='all')
-        if out.is_valid():
-            outputs.append(out)
-
-    check_duplicates = []
-    outputs_clean = []
-    for out in outputs:
-        if out.map_path in check_duplicates:
-            print(f'Warning! Output map {out.map_path} is duplicated, check list of outputs')
-        else:
-            check_duplicates.append(out.map_path)
-            outputs_clean.append(out)
-
-    return outputs_clean
->>>>>>> b3c3ba38
-
 
 # ------------------------------------------------------------------------
 # Output Module
@@ -843,11 +536,7 @@
                     raise LisfloodFileError(str(binding[tss]), msg)
 
         # initialise output objects
-<<<<<<< HEAD
         self.output_maps = OutputMapsFactory(self.var)
-=======
-        self.output_maps = output_maps_factory(self.var)
->>>>>>> b3c3ba38
 
     def dynamic(self):
         """ dynamic part of the output module
@@ -887,12 +576,7 @@
         # ***** WRITING RESULTS: MAPS   ******************************
         # ************************************************************
 
-<<<<<<< HEAD
         self.output_maps.write()      
-=======
-        for out in self.output_maps:
-            out.write()                   
->>>>>>> b3c3ba38
 
         # update local output steps
         cdfflags = CDFFlags.instance()
