"""

Copyright 2019 European Union

Licensed under the EUPL, Version 1.2 or as soon they will be approved by the European Commission  subsequent versions of the EUPL (the "Licence");

You may not use this work except in compliance with the Licence.
You may obtain a copy of the Licence at:

https://joinup.ec.europa.eu/sites/default/files/inline-files/EUPL%20v1_2%20EN(1).txt

Unless required by applicable law or agreed to in writing, software distributed under the Licence is distributed on an "AS IS" basis,
WITHOUT WARRANTIES OR CONDITIONS OF ANY KIND, either express or implied.
See the Licence for the specific language governing permissions and limitations under the Licence.

"""
from __future__ import print_function, absolute_import

import os
import warnings

from pcraster import report, ifthen, mapmaximum, catchmenttotal

from .zusatz import TimeoutputTimeseries
from .add1 import decompress, valuecell, loadmap, compressArray, writenet
from .errors import LisfloodFileError, LisfloodWarning
from .settings import inttodate, CDFFlags, LisSettings


def trimPCRasterOutputPath(output_path):
    """Right-trim the output file name to comply with the maximum length allowed by PCRaster, if necessary."""
    folder, name = os.path.split(output_path)
    if len(name) > 6:
        name = name[:6]
    return os.path.join(folder, name)


class outputTssMap(object):

    """
    # ************************************************************
    # ***** Output of time series (.tss) and maps*****************
    # ************************************************************
    """

    def __init__(self, out_variable):
        self.var = out_variable

    def initial(self):
        """ initial part of the output module
        """
        settings = LisSettings.instance()
        option = settings.options
        flags = settings.flags
        binding = settings.binding
        report_time_serie_act = settings.report_timeseries
        binding['Catchments'] = self.var.Catchments
        binding['1'] = None  # ?? :( ??
        # output for single column eg mapmaximum
        self.var.Tss = {}

        for tss in report_time_serie_act:
            where = report_time_serie_act[tss].where
            outpoints = binding[where]
            if where == "1":
                pass
            elif where == "Catchments":
                outpoints = decompress(outpoints)
            else:
                coord = binding[where].split()  # could be gauges, sites, lakeSites etc.
                if len(coord) % 2 == 0:
                    outpoints = valuecell(self.var.MaskMap, coord, outpoints)
                else:
                    try:
                        outpoints = loadmap(where,pcr=True)
                        outpoints = ifthen(outpoints != 0,outpoints)
                          # this is necessary if netcdf maps are loaded !! otherwise strange dis.tss
                    except:
                        msg = "Setting output points\n"
                        raise LisfloodFileError(outpoints,msg)
            #self.var.Tss[tss] = TimeoutputTimeseries(binding[tss], self.var, outpoints, noHeader=Flags['noheader'])

            if option['MonteCarlo']:
                if os.path.exists(os.path.split(binding[tss])[0]):
                    self.var.Tss[tss] = TimeoutputTimeseries(str(binding[tss].split("/")[-1]), self.var, outpoints, noHeader=flags['noheader'])
                else:
                    msg = "Checking output timeseries \n"
                    raise LisfloodFileError(binding[tss],msg)
            else:
                if os.path.exists(os.path.split(binding[tss])[0]):
                    self.var.Tss[tss] = TimeoutputTimeseries(str(binding[tss]), self.var, outpoints, noHeader=flags['noheader'])
                else:
                    msg = "Checking output timeseries \n"
                    raise LisfloodFileError(str(binding[tss]), msg)

    def dynamic(self):
        """ dynamic part of the output module
        """

        # ************************************************************
        # ***** WRITING RESULTS: TIME SERIES *************************
        # ************************************************************

        # xxx=catchmenttotal(self.var.SurfaceRunForest * self.var.PixelArea, self.var.Ldd) * self.var.InvUpArea
        # self.var.Tss['DisTS'].sample(xxx)
        # self.report(self.Precipitation,binding['TaMaps'])

        # if fast init than without time series
        settings = LisSettings.instance()
        option = settings.options
        binding = settings.binding
        flags = settings.flags
        report_time_serie_act = settings.report_timeseries
        report_maps_end = settings.report_maps_end
        report_maps_steps = settings.report_maps_steps
        report_maps_all = settings.report_maps_all

        if not(option['InitLisfloodwithoutSplit']):

            if flags['loud']:
                # print the discharge of the first output map loc
                try:
                    print(" %10.2f" % self.var.Tss["DisTS"].firstout(decompress(self.var.ChanQAvg)))
                except:
                    pass

            for tss in report_time_serie_act:
                # report time series
                what = 'self.var.' + report_time_serie_act[tss].output_var
                how = report_time_serie_act[tss].operation[0] if len(report_time_serie_act[tss].operation) else ''
                if how == 'mapmaximum':
                    changed = compressArray(mapmaximum(decompress(eval(what))))
                    what = 'changed'
                if how == 'total':
                    changed = compressArray(catchmenttotal(decompress(eval(what)) * self.var.PixelAreaPcr, self.var.Ldd) * self.var.InvUpArea)
                    what = 'changed'
                self.var.Tss[tss].sample(decompress(eval(what)))

        # ************************************************************
        # ***** WRITING RESULTS: MAPS   ******************************
        # ************************************************************

        # started nicely but now it becomes way to complicated, I am not happy about the next part -> has to be chaged

        checkifdouble = []  # list to check if map is reported more than once
        monthly = False
        yearly = False

        # Report END maps

        for maps in report_maps_end.keys():
            # report end map filename

            try:
                where = os.path.join(str(self.var.currentSampleNumber()), binding[maps].split("/")[-1])
<<<<<<< HEAD
            except (AttributeError, IndexError, KeyError):
                where = binding.get(maps)
            if not where:
                continue

=======
            except:
                where = binding.get(maps)
            if not where:
                continue
>>>>>>> 1418d814
            # Output path and name of report map
            what = 'self.var.' + report_maps_end[maps].output_var
            if where not in checkifdouble:
                checkifdouble.append(where)
                # checks if saved at same place, if no: add to list

                if self.var.currentTimeStep() == self.var.nrTimeSteps():
                    # final step: Write end maps
                    # Get start date for reporting start step
                    # (last step indeed)
                    reportStartDate = inttodate(self.var.currentTimeStep() - 1, self.var.CalendarDayStart)

                    # if suffix with '.' is part of the filename report with
                    # suffix
                    head, tail = os.path.split(where)
                    if '.' in tail:
                        if option['writeNetcdf']:
                            # write end map to netCDF file (single)
                            try:
                                writenet(0, eval(what), where, self.var.DtDay, maps, report_maps_end[maps].output_var,
                                         report_maps_end[maps].unit, 'd', reportStartDate,
                                         self.var.currentTimeStep(), self.var.currentTimeStep())
                            except:
                                print("END", what, where, self.var.DtDay, maps, report_maps_end[maps].output_var,
                                      report_maps_end[maps].unit, 'd', reportStartDate,
                                      self.var.currentTimeStep(), self.var.currentTimeStep())

                        else:
                            report(decompress(eval(what)), where)
                    else:
                        if option['writeNetcdfStack']:
                            # write end map to netCDF file (stack)
                            try:
                                writenet(0, eval(what), where, self.var.DtDay, maps, report_maps_end[maps].output_var,
                                         report_maps_end[maps].unit, 'd', reportStartDate,
                                         self.var.currentTimeStep(), self.var.currentTimeStep())
                            except:
                                print("END", what, where, self.var.DtDay, maps, report_maps_end[maps].output_var,
                                      report_maps_end[maps].unit, 'd', reportStartDate,
                                      self.var.currentTimeStep(), self.var.currentTimeStep())

                        else:
                            self.var.report(decompress(eval(what)), where)

        # Report REPORTSTEPS maps
        for maps in report_maps_steps.keys():
            # report reportsteps maps
            try:
                where = os.path.join(str(self.var.currentSampleNumber()), binding[maps].split("/")[-1])
            except:
                where = binding[maps]
            what = 'self.var.' + report_maps_steps[maps].output_var
            if not(where in checkifdouble):
                checkifdouble.append(where)
                # checks if saved at same place, if no: add to list
                if self.var.currentTimeStep() in self.var.ReportSteps:
                    flagcdf = 1  # index flag for writing nedcdf = 1 (=steps) -> indicated if a netcdf is created or maps are appended
                    frequency = "all"
                    try:
                        if report_maps_steps[maps]['monthly'][0] == "True":
                            monthly = True
                            flagcdf = 3  # set to monthly (step) flag
                            frequency = "monthly"
                    except:
                        monthly = False
                    try:
                        if report_maps_steps[maps]['yearly'][0] == "True":
                            yearly = True
                            flagcdf = 4  # set to yearly (step) flag
                            frequency = "annual"
                    except:
                        yearly = False
                    if (monthly and self.var.monthend) or (yearly and self.var.yearend) or (monthly is False and yearly is False):
                        # checks if a flag monthly or yearly exists
                        if option['writeNetcdfStack']:
                            # Get start date for reporting start step
                            reportStartDate = inttodate(self.var.ReportSteps[0] - 1, self.var.CalendarDayStart)
                            # get step number for first reporting step
                            reportStepStart = 1
                            # get step number for last reporting step
                            reportStepEnd = self.var.ReportSteps[-1] - self.var.ReportSteps[0] + 1
                            cdfflags = CDFFlags.instance()
                            try:
                                writenet(cdfflags[flagcdf], eval(what), where, self.var.DtDay, maps,
                                         report_maps_steps[maps].output_var, report_maps_steps[maps].unit, 'd',
                                         reportStartDate, reportStepStart, reportStepEnd, frequency)
                            except Exception as e:
                                print(" +----> ERR: {} - {}".format(type(e), e))
                                print("REP flag:{} - {} {} {} {} {} {} {} {} {} {}".format(
                                      cdfflags[flagcdf], what, where, self.var.DtDay, maps,
                                      report_maps_steps[maps].output_var, report_maps_steps[maps].unit, 'd',
                                      reportStartDate, reportStepStart, reportStepEnd
                                      ))

                    else:
                        self.var.report(decompress(eval(what)), where)

        # Report ALL maps
        for maps in report_maps_all.keys():
            # report maps for all timesteps
            try:
                where = os.path.join(str(self.var.currentSampleNumber()), binding[maps].split("/")[-1])
            except:
                where = binding[maps]
            what = 'self.var.' + report_maps_all[maps].output_var
            if where not in checkifdouble:
                checkifdouble.append(where)
                # checks if saved at same place, if no: add to list

                # index flag for writing nedcdf = 1 (=all) -> indicated if a netcdf is created or maps are appended
                # cannot check only if netcdf exists, because than an old netcdf will be used accidently
                flagcdf = 2
                frequency = "all"
                try:
                    if report_maps_all[maps].monthly:
                        monthly = True
                        flagcdf = 5  # set to monthly flag
                        frequency = "monthly"
                except:
                   monthly = False
                try:
                    if report_maps_all[maps].yearly:
                        yearly = True
                        flagcdf = 6  # set to yearly flag
                        frequency = "annual"
                except:
                    yearly = False

                if (monthly and self.var.monthend) or (yearly and self.var.yearend) or not (monthly and yearly):
                    # checks if a flag monthly or yearly exists]
                    if option['writeNetcdfStack']:
                        #Get start date for reporting start step
                        reportStartDate = inttodate(binding['StepStartInt'] - 1, self.var.CalendarDayStart)
                        # CM: get step number for first reporting step which is always the first simulation step
                        # CM: first simulation step referred to reportStartDate
                        ##reportStepStart = int(binding['StepStart'])
                        reportStepStart = 1
                        #get step number for last reporting step which is always the last simulation step
                        #last simulation step referred to reportStartDate
                        reportStepEnd = binding['StepEndInt'] - binding['StepStartInt'] + 1

                        try:
                            cdfflags = CDFFlags.instance()
                            writenet(cdfflags[flagcdf], eval(what), where, self.var.DtDay, maps, report_maps_all[maps].output_var,
                                     report_maps_all[maps].unit, 'd', reportStartDate, reportStepStart, reportStepEnd, frequency)
                        except Exception as e:
                            warnings.warn(LisfloodWarning(str(e)))
                            print("ALL", what, where, self.var.DtDay, maps, report_maps_all[maps].output_var,
                                  report_maps_all[maps].unit, 'd', reportStartDate,reportStepStart, reportStepEnd)
                    else:
                        self.var.report(decompress(eval(what)), trimPCRasterOutputPath(where))

        cdfflags = CDFFlags.instance()
        # set the falg to indicate if a netcdffile has to be created or is only appended
        # if reportstep than increase the counter
        if self.var.currentTimeStep() in self.var.ReportSteps:
            # FIXME magic numbers. replace indexes with descriptive keys
            cdfflags.inc(1)
            # globals.cdfFlag[1] += 1
            if self.var.monthend:
                # globals.cdfFlag[3] += 1
                cdfflags.inc(3)
            if self.var.yearend:
                # globals.cdfFlag[4] += 1
                cdfflags.inc(4)

        # increase the counter for report all maps
        cdfflags.inc(2)
        # globals.cdfFlag[2] += 1
        if self.var.monthend:
            # globals.cdfFlag[5] += 1
            cdfflags.inc(5)
        if self.var.yearend:
            # globals.cdfFlag[6] += 1
            cdfflags.inc(6)<|MERGE_RESOLUTION|>--- conflicted
+++ resolved
@@ -150,21 +150,13 @@
 
         for maps in report_maps_end.keys():
             # report end map filename
-
             try:
                 where = os.path.join(str(self.var.currentSampleNumber()), binding[maps].split("/")[-1])
-<<<<<<< HEAD
             except (AttributeError, IndexError, KeyError):
                 where = binding.get(maps)
             if not where:
                 continue
 
-=======
-            except:
-                where = binding.get(maps)
-            if not where:
-                continue
->>>>>>> 1418d814
             # Output path and name of report map
             what = 'self.var.' + report_maps_end[maps].output_var
             if where not in checkifdouble:
