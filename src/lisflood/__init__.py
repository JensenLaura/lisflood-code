<<<<<<< HEAD
version = (2, 8, 22)
=======
version = (2, 8, 23)
>>>>>>> 3d214aed
__authors__ = "Ad de Roo, Emiliano Gelati, Peter Burek, Johan van der Knijff, Niko Wanders"
__version__ = '.'.join(list(map(str, version)))
__date__ = "1 August 2019"
__copyright__ = "Copyright 2019, European Commission - Joint Research Centre"
__maintainer__ = "Emiliano Gelati, Domenico Nappo, Valerio Lorini, Lorenzo Mentaschi, Ad de Roo"
__status__ = "Operation"<|MERGE_RESOLUTION|>--- conflicted
+++ resolved
@@ -1,8 +1,4 @@
-<<<<<<< HEAD
-version = (2, 8, 22)
-=======
 version = (2, 8, 23)
->>>>>>> 3d214aed
 __authors__ = "Ad de Roo, Emiliano Gelati, Peter Burek, Johan van der Knijff, Niko Wanders"
 __version__ = '.'.join(list(map(str, version)))
 __date__ = "1 August 2019"
