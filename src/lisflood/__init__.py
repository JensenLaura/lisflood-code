--- conflicted
+++ resolved
@@ -1,11 +1,7 @@
 version = (2, 10, 0)
 __authors__ = "Ad de Roo, Emiliano Gelati, Peter Burek, Johan van der Knijff, Niko Wanders"
 __version__ = '.'.join(list(map(str, version)))
-<<<<<<< HEAD
-__date__ = "03/09/2019"
-=======
 __date__ = "05/09/2019"
->>>>>>> 03c00b84
 __copyright__ = "Copyright 2019, European Commission - Joint Research Centre"
 __maintainer__ = "Emiliano Gelati, Domenico Nappo, Valerio Lorini, Lorenzo Mentaschi, Ad de Roo"
 __status__ = "Operation"