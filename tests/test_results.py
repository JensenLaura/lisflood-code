--- conflicted
+++ resolved
@@ -144,12 +144,9 @@
         self.compare_reference('lzavin', check='map', step_length='21600')
 
     def run_waterbalance(self, dt_sec, step_start, step_end):
-<<<<<<< HEAD
+        # init files from .../LF_ETRS89_UseCase/maps/safe_init
         # "AvgDis" value="$(PathRoot)/maps/safe_init/avgdis"
         # "LZAvInflowMap" value="$(PathRoot)/maps/safe_init/lzavin"
-=======
-        # init files from .../LF_ETRS89_UseCase/maps/safe_init
->>>>>>> 50e3fe83
         output_dir = mk_path_out(os.path.join(self.case_dir, 'out/test_results{}'.format(dt_sec)))
         opts_to_unset = (
             'wateruse','riceIrrigation','groundwaterSmooth'
