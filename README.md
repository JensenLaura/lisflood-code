--- conflicted
+++ resolved
@@ -26,14 +26,9 @@
 git clone --single-branch --branch master https://github.com/ec-jrc/lisflood-code.git
 ```
 
-<<<<<<< HEAD
 2. Install requirements into a Python 3 virtualenv. 
 We recommend to follow the instructions on [virtualenv docs](https://virtualenv.pypa.io/en/latest/). 
 Assuming you've activated your virtual environment, you can now install requirements with pip:
-=======
-2. Install requirements into a python virtualenv.
-We recommend to follow the instructions on [virtualenv docs](https://virtualenv.pypa.io/en/latest/). Assuming you activated your virtual environment:
->>>>>>> 2b4a40d1
 
 ```bash
 cd lisflood-code  # move into lisflood-code project directory
@@ -119,9 +114,6 @@
 
 ```bash
 lisflood /absolute_path/to/my/local/folder/Drina/settings/lisfloodSettings_cold_day_base.xml
-<<<<<<< HEAD
-```
-=======
 ```
 
 ## Collaborate
@@ -133,5 +125,4 @@
 Tox tests can last minutes. You can also just use pytest and run tests in a single environment (e.g. Python 3.7).
 This is often enough and will save you some time if you need to run tests frequently.
  
-`pytest tests/ -s`
->>>>>>> 2b4a40d1
+`pytest tests/ -s`